package:
  name: perses-dev
  version: !!str 0.0.0

source:
  path: ../../

build:
  preserve_egg_dir: True
  number: 0

requirements:
  build:
    - python
    - setuptools
    - numpy

  run:
    - python
    - setuptools
    - numpy
    - scipy
    - numexpr
    - autograd
    - pymbar
    - openmm >=7.3.1
    - parmed
    - openmoltools
    - openmmtools
    - numba
    - netcdf4
    - matplotlib
    - seaborn
    - mdtraj
    - pdbfixer
    - lxml
    - networkx >=2.0
    - openeye-toolkits
    - dask
    - distributed
    - progressbar2
    - yank
    - parmed
<<<<<<< HEAD

=======
    - tqdm
    
>>>>>>> 28a222c2
test:
  requires:
    - nose
    - nose-timer
  imports:
    - perses

about:
  home: https://github.com/choderalab/perses
  license: GNU Lesser General Public License v2 or later (LGPLv2+)<|MERGE_RESOLUTION|>--- conflicted
+++ resolved
@@ -41,12 +41,8 @@
     - progressbar2
     - yank
     - parmed
-<<<<<<< HEAD
+    - tqdm
 
-=======
-    - tqdm
-    
->>>>>>> 28a222c2
 test:
   requires:
     - nose
