--- conflicted
+++ resolved
@@ -22,12 +22,8 @@
     - numpy >=1.14
     - scipy
     - pymbar
-<<<<<<< HEAD
-    - openmm >=7.4.1
-=======
-    - openmm >= 7.4.2
+    - openmm >=7.4.2
     - parmed
->>>>>>> 92d3cfc9
     - openmoltools >=0.8.4
     - openmmtools
     - numba
