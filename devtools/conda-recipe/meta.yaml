package:
  name: perses-dev
  version: !!str 0.0.0

source:
  path: ../../

build:
  preserve_egg_dir: True
  number: 0

requirements:
  build:
    - python
    - setuptools
    - openmm >=6.3
    - numpy
    - scipy
    - openmoltools-dev
    - alchemy-dev

  run:
    - python
    - openmm >=6.3
    - numpy
    - scipy
<<<<<<< HEAD
    - openmoltools-dev
    - alchemy-dev
=======
    - numexpr
    - openmoltools
    #- alchemy
>>>>>>> accb41c1

test:
  requires:
    - nose
  imports:
    - perses

about:
  home: https://github.com/choderalab/perses
  license: GNU Lesser General Public License v2 or later (LGPLv2+)<|MERGE_RESOLUTION|>--- conflicted
+++ resolved
@@ -24,14 +24,9 @@
     - openmm >=6.3
     - numpy
     - scipy
-<<<<<<< HEAD
     - openmoltools-dev
     - alchemy-dev
-=======
     - numexpr
-    - openmoltools
-    #- alchemy
->>>>>>> accb41c1
 
 test:
   requires:
