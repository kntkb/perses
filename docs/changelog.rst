--- conflicted
+++ resolved
@@ -14,13 +14,10 @@
 
 Bugfixes
 ^^^^^^^^
-<<<<<<< HEAD
 - (PR `#821 <https://github.com/choderalab/perses/pull/821>`_)
   Added tests for the resume simulation functionality.
-=======
 - (PR `#828 <https://github.com/choderalab/perses/pull/828>`_)
   Addresses (`issue #815 <https://github.com/choderalab/perses/issues/815>`_) by checking the potential energy of the proposed positions before generating the ``RepartitonedHybridTopologyFactory``.
->>>>>>> 14e36adf
 - (PR `#809 <https://github.com/choderalab/perses/pull/809>`_) 
   The atom mapping facility was overhauled to address a bug in mapping rings (`#805 <https://github.com/choderalab/perses/issues/805>`_).
   Atom mapping is now handled via an ``AtomMapper`` factory that generates an ``AtomMapping`` class that localizes all relevant functionality.