"""

Utility functions for handing small molecules

"""

__author__ = 'John D. Chodera'

import numpy as np

def sanitizeSMILES(smiles_list, mode='drop', verbose=False):
    """
    Sanitize set of SMILES strings by ensuring all are canonical isomeric SMILES.
    Duplicates are also removed.

    Parameters
    ----------
    smiles_list : iterable of str
        The set of SMILES strings to sanitize.
    mode : str, optional, default='drop'
        When a SMILES string that does not correspond to canonical isomeric SMILES is found, select the action to be performed.
        'exception' : raise an `Exception`
        'drop' : drop the SMILES string
        'expand' : expand all stereocenters into multiple molecules
    verbose : bool, optional, default=False
        If True, print verbose output.

    Returns
    -------
    sanitized_smiles_list : list of str
         Sanitized list of canonical isomeric SMILES strings.

    Examples
    --------
    Sanitize a simple list.
    >>> smiles_list = ['CC', 'CCC', '[H][C@]1(NC[C@@H](CC1CO[C@H]2CC[C@@H](CC2)O)N)[H]']
    Throw an exception if undefined stereochemistry is present.
    >>> sanitized_smiles_list = sanitizeSMILES(smiles_list, mode='exception')
    Traceback (most recent call last):
      ...
    Exception: Molecule '[H][C@]1(NC[C@@H](CC1CO[C@H]2CC[C@@H](CC2)O)N)[H]' has undefined stereocenters
    Drop molecules iwth undefined stereochemistry.
    >>> sanitized_smiles_list = sanitizeSMILES(smiles_list, mode='drop')
    >>> len(sanitized_smiles_list)
    2
    Expand molecules iwth undefined stereochemistry.
    >>> sanitized_smiles_list = sanitizeSMILES(smiles_list, mode='expand')
    >>> len(sanitized_smiles_list)
    4
    """
    from openeye import oechem
    from openeye.oechem import OEGraphMol, OESmilesToMol, OECreateIsoSmiString
    from perses.tests.utils import has_undefined_stereocenters, enumerate_undefined_stereocenters
    sanitized_smiles_set = set()
    OESMILES_OPTIONS = oechem.OESMILESFlag_DEFAULT | oechem.OESMILESFlag_ISOMERIC | oechem.OESMILESFlag_Hydrogens  ## IVY
    for smiles in smiles_list:
        molecule = OEGraphMol()
        OESmilesToMol(molecule, smiles)

        oechem.OEAddExplicitHydrogens(molecule)

        if verbose:
            molecule.SetTitle(smiles)
            oechem.OETriposAtomNames(molecule)

        if has_undefined_stereocenters(molecule, verbose=verbose):
            if mode == 'drop':
                if verbose:
                    print("Dropping '%s' due to undefined stereocenters." % smiles)
                continue
            elif mode == 'exception':
                raise Exception("Molecule '%s' has undefined stereocenters" % smiles)
            elif mode == 'expand':
                if verbose:
                    print('Expanding stereochemistry:')
                    print('original: %s', smiles)
                molecules = enumerate_undefined_stereocenters(molecule, verbose=verbose)
                for molecule in molecules:
                    smiles_string = oechem.OECreateSmiString(molecule, OESMILES_OPTIONS)  ## IVY
                    sanitized_smiles_set.add(smiles_string)  ## IVY
                    if verbose: print('expanded: %s', smiles_string)
        else:
            # Convert to OpenEye's canonical isomeric SMILES.
            smiles_string = oechem.OECreateSmiString(molecule, OESMILES_OPTIONS) ## IVY
            sanitized_smiles_set.add(smiles_string) ## IVY

    sanitized_smiles_list = list(sanitized_smiles_set)

    return sanitized_smiles_list

def canonicalize_SMILES(smiles_list):
    """Ensure all SMILES strings end up in canonical form.
    Stereochemistry must already have been expanded.
    SMILES strings are converted to a OpenEye Topology and back again.
    Parameters
    ----------
    smiles_list : list of str
        List of SMILES strings
    Returns
    -------
    canonical_smiles_list : list of str
        List of SMILES strings, after canonicalization.
    """

    # Round-trip each molecule to a Topology to end up in canonical form
    from openmoltools.forcefield_generators import generateOEMolFromTopologyResidue, generateTopologyFromOEMol
    from perses.utils.openeye import smiles_to_oemol
    from openeye import oechem
    canonical_smiles_list = list()
    for smiles in smiles_list:
        molecule = smiles_to_oemol(smiles)
        topology = generateTopologyFromOEMol(molecule)
        residues = [ residue for residue in topology.residues() ]
        new_molecule = generateOEMolFromTopologyResidue(residues[0])
        new_smiles = oechem.OECreateIsoSmiString(new_molecule)
        canonical_smiles_list.append(new_smiles)
    return canonical_smiles_list

def show_topology(topology):
    """
    Outputs bond atoms and bonds in topology object

    Paramters
    ---------
    topology : Topology object
    """
    output = ""
    for atom in topology.atoms():
        output += "%8d %5s %5s %3s: bonds " % (atom.index, atom.name, atom.residue.id, atom.residue.name)
        for bond in atom.residue.bonds():
            if bond[0] == atom:
                output += " %8d" % bond[1].index
            if bond[1] == atom:
                output += " %8d" % bond[0].index
        output += '\n'
    print(output)

def render_single_molecule(filename, molecule, width=1200, height=600):
    """
    simple function to create an oemol image

    Arguments
    ---------
    filename : str
        The PDF filename to write to.
    molecule : openeye.oechem.OEMol
        molecule
    width : int, optional, default=1200
        Width in pixels
    height : int, optional, default=1200
        Height in pixels
    """
    from openeye import oechem, oedepict
    oedepict.OEPrepareDepiction(molecule)
    oedepict.OERenderMolecule(filename, molecule)

def render_atom_mapping(filename, molecule1, molecule2, new_to_old_atom_map, width=1200, height=600):
    """
    Render the atom mapping to a PDF file.

    Parameters
    ----------
    filename : str
        The PDF filename to write to.
    molecule1 : openeye.oechem.OEMol
        Initial molecule
    molecule2 : openeye.oechem.OEMol
        Final molecule
    new_to_old_atom_map : dict of int
        new_to_old_atom_map[molecule2_atom_index] is the corresponding molecule1 atom index
    width : int, optional, default=1200
        Width in pixels
    height : int, optional, default=1200
        Height in pixels

    """
    from openeye import oechem, oedepict

    # Make copies of the input molecules
    # making a copy resets the atom indices, so the new_to_old_atom_map has to be remapped with the new, zero-indexed indices
    molecule1_indices = [atom.GetIdx() for atom in molecule1.GetAtoms()]
    molecule2_indices = [atom.GetIdx() for atom in molecule2.GetAtoms()]

    molecule1, molecule2 = oechem.OEGraphMol(molecule1), oechem.OEGraphMol(molecule2)

    molecule1_indices_new = [atom.GetIdx() for atom in molecule1.GetAtoms()]
    molecule2_indices_new = [atom.GetIdx() for atom in molecule2.GetAtoms()]

    modified_map_1 = {old: new for new, old in zip(molecule1_indices_new, molecule1_indices)}
    modified_map_2 = {old: new for new, old in zip(molecule2_indices_new, molecule2_indices)}
    new_to_old_atom_map = {modified_map_2[key]: modified_map_1[val] for key, val in new_to_old_atom_map.items()}


    oechem.OEGenerate2DCoordinates(molecule1)
    oechem.OEGenerate2DCoordinates(molecule2)

    # Add both to an OEGraphMol reaction
    rmol = oechem.OEGraphMol()
    rmol.SetRxn(True)
    def add_molecule(mol):
        # Add atoms
        new_atoms = list()
        old_to_new_atoms = dict()
        for old_atom in mol.GetAtoms():
            new_atom = rmol.NewAtom(old_atom.GetAtomicNum())
            new_atoms.append(new_atom)
            old_to_new_atoms[old_atom] = new_atom
        # Add bonds
        for old_bond in mol.GetBonds():
            rmol.NewBond(old_to_new_atoms[old_bond.GetBgn()], old_to_new_atoms[old_bond.GetEnd()], old_bond.GetOrder())
        return new_atoms, old_to_new_atoms

    [new_atoms_1, old_to_new_atoms_1] = add_molecule(molecule1)
    [new_atoms_2, old_to_new_atoms_2] = add_molecule(molecule2)

    # Label reactant and product
    for atom in new_atoms_1:
        atom.SetRxnRole(oechem.OERxnRole_Reactant)
    for atom in new_atoms_2:
        atom.SetRxnRole(oechem.OERxnRole_Product)

    core1 = oechem.OEAtomBondSet()
    core2 = oechem.OEAtomBondSet()
    # add all atoms to the set
    core1.AddAtoms(new_atoms_1)
    core2.AddAtoms(new_atoms_2)
    # Label mapped atoms
    core_change = oechem.OEAtomBondSet()
    index =1
    for (index2, index1) in new_to_old_atom_map.items():
        new_atoms_1[index1].SetMapIdx(index)
        new_atoms_2[index2].SetMapIdx(index)
        # now remove the atoms that are core, so only uniques are highlighted
        core1.RemoveAtom(new_atoms_1[index1])
        core2.RemoveAtom(new_atoms_2[index2])
        if new_atoms_1[index1].GetAtomicNum() != new_atoms_2[index2].GetAtomicNum():
            # this means the element type is changing
            core_change.AddAtom(new_atoms_1[index1])
            core_change.AddAtom(new_atoms_2[index2])
        index += 1
    # Set up image options
    itf = oechem.OEInterface()
    oedepict.OEConfigureImageOptions(itf)
    ext = oechem.OEGetFileExtension(filename)
    if not oedepict.OEIsRegisteredImageFile(ext):
        raise Exception('Unknown image type for filename %s' % filename)
    ofs = oechem.oeofstream()
    if not ofs.open(filename):
        raise Exception('Cannot open output file %s' % filename)

    # Setup depiction options
    oedepict.OEConfigure2DMolDisplayOptions(itf, oedepict.OE2DMolDisplaySetup_AromaticStyle)
    opts = oedepict.OE2DMolDisplayOptions(width, height, oedepict.OEScale_AutoScale)
    oedepict.OESetup2DMolDisplayOptions(opts, itf)
    opts.SetBondWidthScaling(True)
    opts.SetAtomPropertyFunctor(oedepict.OEDisplayAtomMapIdx())
    opts.SetAtomColorStyle(oedepict.OEAtomColorStyle_WhiteMonochrome)

    # Depict reaction with component highlights
    oechem.OEGenerate2DCoordinates(rmol)
    rdisp = oedepict.OE2DMolDisplay(rmol, opts)
<<<<<<< HEAD

    oedepict.OEAddHighlighting(rdisp, oechem.OEColor(oechem.OEPink),oedepict.OEHighlightStyle_Stick, core1)
    oedepict.OEAddHighlighting(rdisp, oechem.OEColor(oechem.OEPurple),oedepict.OEHighlightStyle_Stick, core2)
    oedepict.OEAddHighlighting(rdisp, oechem.OEColor(oechem.OEGreen),oedepict.OEHighlightStyle_Stick, core_change)
=======
    
    if core1.NumAtoms() != 0:
        oedepict.OEAddHighlighting(rdisp, oechem.OEColor(oechem.OEPink),oedepict.OEHighlightStyle_Stick, core1)
    if core2.NumAtoms() != 0:
        oedepict.OEAddHighlighting(rdisp, oechem.OEColor(oechem.OEPurple),oedepict.OEHighlightStyle_Stick, core2)
    if core_change.NumAtoms() != 0:
        oedepict.OEAddHighlighting(rdisp, oechem.OEColor(oechem.OEGreen),oedepict.OEHighlightStyle_Stick, core_change)
>>>>>>> 73d87e59
    oedepict.OERenderMolecule(ofs, ext, rdisp)
    ofs.close()


def generate_ligands_figure(molecules,figsize=None,filename='ligands.png'):
    """ Plot an image with all of the ligands passed in

    Parameters
    ----------
    molecules : list
        list of openeye.oemol objects
    figsize : list or tuple
        list or tuple of len() == 2 of the horizontal and vertical lengths of image
    filename : string
        name of file to save the image

    Returns
    -------

    """
    from openeye import oechem,oedepict

    to_draw = []
    for lig in molecules:
        oedepict.OEPrepareDepiction(lig)
        to_draw.append(oechem.OEGraphMol(lig))

    dim = int(np.ceil(len(to_draw)**0.5))

    if figsize is None:
        x_len = 1000*dim
        y_len = 500*dim
        image = oedepict.OEImage(x_len, y_len)
    else:
        assert ( len(figsize) == 2 ), "figsize arguement should be a tuple or list of length 2"
        image = oedepict.OEImage(figsize[0],figsize[1])

    rows, cols = dim, dim
    grid = oedepict.OEImageGrid(image, rows, cols)

    opts = oedepict.OE2DMolDisplayOptions(grid.GetCellWidth(), grid.GetCellHeight(), oedepict.OEScale_AutoScale)

    minscale = float("inf")
    for mol in to_draw:
        minscale = min(minscale, oedepict.OEGetMoleculeScale(mol, opts))
    #     print(mol.GetTitle())

    opts.SetScale(minscale)
    for idx, cell in enumerate(grid.GetCells()):
        mol = to_draw[idx]
        disp = oedepict.OE2DMolDisplay(mol, opts)
        oedepict.OERenderMolecule(cell, disp)

    oedepict.OEWriteImage(filename, image)

    return<|MERGE_RESOLUTION|>--- conflicted
+++ resolved
@@ -259,12 +259,7 @@
     # Depict reaction with component highlights
     oechem.OEGenerate2DCoordinates(rmol)
     rdisp = oedepict.OE2DMolDisplay(rmol, opts)
-<<<<<<< HEAD
-
-    oedepict.OEAddHighlighting(rdisp, oechem.OEColor(oechem.OEPink),oedepict.OEHighlightStyle_Stick, core1)
-    oedepict.OEAddHighlighting(rdisp, oechem.OEColor(oechem.OEPurple),oedepict.OEHighlightStyle_Stick, core2)
-    oedepict.OEAddHighlighting(rdisp, oechem.OEColor(oechem.OEGreen),oedepict.OEHighlightStyle_Stick, core_change)
-=======
+
     
     if core1.NumAtoms() != 0:
         oedepict.OEAddHighlighting(rdisp, oechem.OEColor(oechem.OEPink),oedepict.OEHighlightStyle_Stick, core1)
@@ -272,7 +267,6 @@
         oedepict.OEAddHighlighting(rdisp, oechem.OEColor(oechem.OEPurple),oedepict.OEHighlightStyle_Stick, core2)
     if core_change.NumAtoms() != 0:
         oedepict.OEAddHighlighting(rdisp, oechem.OEColor(oechem.OEGreen),oedepict.OEHighlightStyle_Stick, core_change)
->>>>>>> 73d87e59
     oedepict.OERenderMolecule(ofs, ext, rdisp)
     ofs.close()
 
