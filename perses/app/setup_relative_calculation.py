import yaml
import numpy as np
import pickle
import os
import sys
import simtk.unit as unit
from simtk import openmm
import logging

from perses.samplers.multistate import HybridSAMSSampler, HybridRepexSampler
from perses.annihilation.relative import HybridTopologyFactory
from perses.app.relative_setup import NonequilibriumSwitchingFEP, RelativeFEPSetup
from perses.annihilation.lambda_protocol import LambdaProtocol

from openmmtools import mcmc, utils
from openmmtools.multistate import MultiStateReporter, sams, replicaexchange
from perses.utils.smallmolecules import render_atom_mapping
from perses.tests.utils import validate_endstate_energies
from perses.dispersed.smc import SequentialMonteCarlo

logging.basicConfig(level = logging.NOTSET)
_logger = logging.getLogger("setup_relative_calculation")
_logger.setLevel(logging.INFO)

ENERGY_THRESHOLD = 1e-4
from openmmtools.constants import kB

def getSetupOptions(filename):
    """
    Reads input yaml file, makes output directory and returns setup options
    Parameter
    ---------
    filename : str
        .yaml file containing simulation parameters
    Returns
    -------
    setup_options :
        options provided in the yaml file
    phases : list of strings
        phases to simulate, can be 'complex', 'solvent' or 'vacuum'
    """
    yaml_file = open(filename, 'r')
    setup_options = yaml.load(yaml_file)
    yaml_file.close()

    _logger.info("\tDetecting phases...")
    if 'phases' not in setup_options:
        setup_options['phases'] = ['complex','solvent']
        _logger.warning('\t\tNo phases provided - running complex and solvent as default.')
    else:
        _logger.info(f"\t\tphases detected: {setup_options['phases']}")

    if 'protocol-type' not in setup_options:
        setup_options['protocol-type'] = 'default'

<<<<<<< HEAD
=======
    if 'small_molecule_forcefield' not in setup_options:
        setup_options['small_molecule_forcefield'] = 'gaff-2.11'

    if 'small_molecule_parameters_cache' not in setup_options:
        setup_options['small_molecule_parameters_cache'] = None

    # Not sure why these are needed
    # TODO: Revisit these?
>>>>>>> eccefd68
    if 'neglect_angles' not in setup_options:
        setup_options['neglect_angles'] = False
    if 'anneal_1,4s' not in setup_options:
        setup_options['anneal_1,4s'] = False

    if 'run_type' not in setup_options:
        _logger.info(f"\t\t\trun_type is not specified; default to None")
        setup_options['run_type'] = None
    _logger.info(f"\tDetecting fe_type...")
    if setup_options['fe_type'] == 'sams':
        _logger.info(f"\t\tfe_type: sams")
        # check if some parameters are provided, otherwise use defaults
        if 'flatness-criteria' not in setup_options:
            setup_options['flatness-criteria'] = 'minimum-visits'
            _logger.info(f"\t\t\tflatness-criteria not specified: default to minimum-visits.")
        if 'offline-freq' not in setup_options:
            setup_options['offline-freq'] = 10
            _logger.info(f"\t\t\toffline-freq not specified: default to 10.")
        if 'gamma0' not in setup_options:
            setup_options['gamma0'] = 1.
            _logger.info(f"\t\t\tgamma0 not specified: default to 1.0.")
        if 'beta_factor' not in setup_options:
            setup_options['beta_factor'] = 0.8
            _logger.info(f"\t\t\tbeta_factor not specified: default to 0.8.")
    elif setup_options['fe_type'] == 'repex':
        _logger.info(f"\t\tfe_type: repex")
        if 'offline-freq' not in setup_options:
            setup_options['offline-freq'] = 10
            _logger.info(f"\t\t\toffline-freq not specified: default to 10.")
    elif setup_options['fe_type'] == 'neq': #there are some neq attributes that are not used with the equilibrium samplers...
        _logger.info(f"\t\tfe_type: neq")
        if 'n_equilibrium_steps_per_iteration' not in setup_options:
            _logger.info(f"\t\t\tn_equilibrium_steps_per_iteration not specified: default to 1000.")
            setup_options['n_equilibrium_steps_per_iteration'] = 1000
        if 'measure_shadow_work' not in setup_options:
            _logger.info(f"\t\t\tmeasure_shadow_work not specified: default to False")
            setup_options['measure_shadow_work'] = False
        if 'write_ncmc_configuration' not in setup_options:
            _logger.info(f"\t\t\twrite_ncmc_configuration not specified: default to False")
            setup_options['write_ncmc_configuration'] = False
        if 'neq_integrator' not in setup_options:
            _logger.info(f"\t\t\tneq_integrator not specified; default to 'langevin'")
            setup_options['neq_integrator'] = 'langevin'

        #for dask implementation
        if 'processes' not in setup_options:
            _logger.info(f"\t\t\tprocesses is not specified; default to 0")
            setup_options['processes'] = 0
        if 'adapt' not in setup_options:
            _logger.info(f"\t\t\tadapt is not specified; default to True")
            setup_options['adapt'] = True
        if 'max_file_size' not in setup_options:
            _logger.info(f"\t\t\tmax_file_size is not specified; default to 10MB")
            setup_options['max_file_size'] = 10*1024e3
        if 'lambda_protocol' not in setup_options:
            _logger.info(f"\t\t\tlambda_protocol is not specified; default to 'default'")
            setup_options['lambda_protocol'] = 'default'
        if 'LSF' not in setup_options:
            _logger.info(f"\t\t\tLSF is not specified; default to False")
            setup_options['LSF'] = False

        if 'run_type' not in setup_options:
            _logger.info(f"\t\t\trun_type is not specified; default to None")
            setup_options['run_type'] = None
        elif setup_options['run_type'] == 'anneal':
            if 'out_trajectory_prefix' not in setup_options:
                raise Exception(f"'out_trajectory_prefix' must be defined if 'anneal' is called.  Aborting!")
            _logger.info(f"'run_type' was called as {setup_options['run_type']} attempting to detect file")
            for phase in setup_options['phases']:
                path = os.path.join(setup_options['trajectory_directory'], f"{setup_options['trajectory_prefix']}_{phase}_fep.eq.pkl")
                if os.path.exists(path):
                    _logger.info(f"\t\t\tfound {path}; loading and proceeding to anneal")
                else:
                    raise Exception(f"{path} could not be found.  Aborting!")
        elif setup_options['run_type'] == 'None':
            setup_options['run_type'] = None
        elif setup_options['run_type'] not in ['None', 'anneal', 'equilibrate']:
            raise Exception(f"'run_type' must be None, 'anneal', or 'equilibrate'; input was specified as {setup_options['run_type']} with type {type(setup_options['run_type'])}")

        #to instantiate the particles:

        if 'trailblaze' not in setup_options:
            assert 'lambdas' in setup_options, f"'lambdas' is not in setup_options, and 'trailblaze' is False. One must be specified.  Aborting!"
            assert type(setup_options['lambdas']) == int, f"lambdas is not an int.  Aborting!"
            setup_options['trailblaze'] = None
        else:
            assert type(setup_options['trailblaze']) == dict, f"trailblaze is specified, but is not a dict"

        if 'resample' in setup_options:
            assert type(setup_options['resample']) == dict, f"'resample' is not a dict"
            assert set(['criterion', 'method', 'threshold']).issubset(set(list(setup_options['resample'].keys()))), f"'resample' does not contain necessary keys"
        else:
            _logger.info(f"\t\tresample is not specified; defaulting to None")
            setup_options['resample'] = None

        if 'n_particles' not in setup_options:
            raise Exception(f"for particle annealing, 'n_particles' must be specified")
        if 'direction' not in setup_options:
            _logger.info(f"\t\t\tdirection is not specified; default to (running both forward and reverse)")
            setup_options['direction'] = ['forward', 'reverse']
        else:
            _logger.info(f"\t\t\tthe directions are as follows: {setup_options['direction']}")

        if 'ncmc_save_interval' not in setup_options:
            _logger.info(f"\t\t\tncmc_save_interval not specified: default to None.")
            setup_options['ncmc_save_interval'] = None
        if 'ncmc_collision_rate_ps' not in setup_options:
            _logger.info(f"\t\t\tcollision_rate not specified: default to np.inf.")
            setup_options['ncmc_collision_rate_ps'] = np.inf/unit.picoseconds
        else:
            setup_options['ncmc_collision_rate_ps'] /= unit.picoseconds
        if 'ncmc_rethermalize' not in setup_options:
            _logger.info(f"\t\t\tncmc_rethermalize not specified; default to False.")
            setup_options['ncmc_rethermalize'] = False

        #now lastly, for the algorithm_4 options:
        if 'observable' not in setup_options:
            _logger.info(f"\t\t\tobservable is not specified; default to ESS")
            setup_options['observable'] = 'ESS'
        if 'trailblaze_observable_threshold' not in setup_options:
            _logger.info(f"\t\t\ttrailblaze_observable_threshold is not specified; default to 0.0")
            setup_options['trailblaze_observable_threshold'] = None
        if 'resample_observable_threshold' not in setup_options:
            _logger.info(f"\t\t\tresample_observable_threshold is not specified; default to 0.0")
            setup_options['resample_observable_threshold'] = None
        if 'ncmc_num_integration_steps' not in setup_options:
            _logger.info(f"\t\t\tncmc_num_integration_steps is not specified; default to 1")
            setup_options['ncmc_num_integration_steps'] = 1
        if 'resampling_method' not in setup_options:
            _logger.info(f"\t\t\tresampling_method is not specified; default to 'multinomial'")
            setup_options['resampling_method'] = 'multinomial'
        if 'online_protocol' not in setup_options:
            _logger.info(f"\t\t\tonline_protocol is not specified; default to None")
            setup_options['online_protocol'] = None



        setup_options['n_steps_per_move_application'] = 1 #setting the writeout to 1 for now

    trajectory_directory = setup_options['trajectory_directory']

    # check if the neglect_angles is specified in yaml

    if 'neglect_angles' not in setup_options:
        setup_options['neglect_angles'] = False
        _logger.info(f"\t'neglect_angles' not specified: default to 'False'.")
    else:
        _logger.info(f"\t'neglect_angles' detected: {setup_options['neglect_angles']}.")

    if 'mapping_strength' not in setup_options:
        setup_options['mapping_strength'] = 'default'

    if 'anneal_1,4s' not in setup_options:
        setup_options['anneal_1,4s'] = False
        _logger.info(f"\t'anneal_1,4s' not specified: default to 'False' (i.e. since 1,4 interactions are not being annealed, they are being used to make new/old atom proposals in the geometry engine.)")

    if 'softcore_v2' not in setup_options:
        setup_options['softcore_v2'] = False
        _logger.info(f"\t'softcore_v2' not specified: default to 'False'")
 
    _logger.info(f"\tCreating '{trajectory_directory}'...")
    assert (not os.path.exists(trajectory_directory)), f'Output trajectory directory "{trajectory_directory}" already exists. Refusing to overwrite'
    os.makedirs(trajectory_directory)


    return setup_options

def run_setup(setup_options):
    """
    Run the setup pipeline and return the relevant setup objects based on a yaml input file.
    Parameters
    ----------
    setup_options : dict
        result of loading yaml input file
    Returns
    -------
    setup_dict: dict
        {'topology_proposals': top_prop, 'hybrid_topology_factories': htf, 'hybrid_samplers': hss}
        - 'topology_proposals':
    """
    phases = setup_options['phases']
    known_phases = ['complex','solvent','vacuum']
    for phase in phases:
        assert (phase in known_phases), f"Unknown phase, {phase} provided. run_setup() can be used with {known_phases}"

    if 'complex' in phases:
        _logger.info(f"\tPulling receptor (as pdb or mol2)...")
        # We'll need the protein PDB file (without missing atoms)
        try:
            protein_pdb_filename = setup_options['protein_pdb']
            receptor_mol2 = None
        except KeyError:
            try:
                receptor_mol2 = setup_options['receptor_mol2']
                protein_pdb_filename = None
            except KeyError as e:
                print("Either protein_pdb or receptor_mol2 must be specified if running a complex simulation")
                raise e
    else:
        protein_pdb_filename = None
        receptor_mol2 = None

    # And a ligand file containing the pair of ligands between which we will transform
    ligand_file = setup_options['ligand_file']
    _logger.info(f"\tdetected ligand file: {ligand_file}")

    # get the indices of ligands out of the file:
    old_ligand_index = setup_options['old_ligand_index']
    new_ligand_index = setup_options['new_ligand_index']
    _logger.info(f"\told ligand index: {old_ligand_index}; new ligand index: {new_ligand_index}")

    _logger.info(f"\tsetting up forcefield files...")
    forcefield_files = setup_options['forcefield_files']

    if "timestep" in setup_options:
        timestep = setup_options['timestep'] * unit.femtoseconds
        _logger.info(f"\ttimestep: {timestep}.")
    else:
        timestep = 1.0 * unit.femtoseconds
        _logger.info(f"\tno timestep detected: setting default as 1.0fs.")

    if "neq_splitting" in setup_options:
        neq_splitting = setup_options['neq_splitting']
        _logger.info(f"\tneq_splitting: {neq_splitting}")

        try:
            eq_splitting = setup_options['eq_splitting']
            _logger.info(f"\teq_splitting: {eq_splitting}")
        except KeyError as e:
            print("If you specify a nonequilibrium splitting string, you must also specify an equilibrium one.")
            raise e

    else:
        eq_splitting = "V R O R V"
        neq_splitting = "V R O R V"
        _logger.info(f"\tno splitting strings specified: defaulting to neq: {neq_splitting}, eq: {eq_splitting}.")

    if "measure_shadow_work" in setup_options:
        measure_shadow_work = setup_options['measure_shadow_work']
        _logger.info(f"\tmeasuring shadow work: {measure_shadow_work}.")
    else:
        measure_shadow_work = False
        _logger.info(f"\tno measure_shadow_work specified: defaulting to False.")

    pressure = setup_options['pressure'] * unit.atmosphere
    temperature = setup_options['temperature'] * unit.kelvin
    solvent_padding_angstroms = setup_options['solvent_padding'] * unit.angstrom
    _logger.info(f"\tsetting pressure: {pressure}.")
    _logger.info(f"\tsetting temperature: {temperature}.")
    _logger.info(f"\tsetting solvent padding: {solvent_padding_angstroms}A.")

    setup_pickle_file = setup_options['save_setup_pickle_as']
    _logger.info(f"\tsetup pickle file: {setup_pickle_file}")
    trajectory_directory = setup_options['trajectory_directory']
    _logger.info(f"\ttrajectory directory: {trajectory_directory}")
    try:
        atom_map_file = setup_options['atom_map']
        with open(atom_map_file, 'r') as f:
            atom_map = {int(x.split()[0]): int(x.split()[1]) for x in f.readlines()}
        _logger.info(f"\tsucceeded parsing atom map.")
    except Exception:
        atom_map=None
        _logger.info(f"\tno atom map specified: default to None.")

    if 'topology_proposal' not in setup_options:
        _logger.info(f"\tno topology_proposal specified; proceeding to RelativeFEPSetup...\n\n\n")
        fe_setup = RelativeFEPSetup(ligand_file, old_ligand_index, new_ligand_index, forcefield_files,phases=phases,
                                          protein_pdb_filename=protein_pdb_filename,
                                          receptor_mol2_filename=receptor_mol2, pressure=pressure,
                                          temperature=temperature, solvent_padding=solvent_padding_angstroms,
                                          atom_map=atom_map, neglect_angles = setup_options['neglect_angles'], anneal_14s = setup_options['anneal_1,4s'],
                                          small_molecule_forcefield=setup_options['small_molecule_forcefield'], small_molecule_parameters_cache=setup_options['small_molecule_parameters_cache'])

        _logger.info(f"\twriting pickle output...")
        with open(os.path.join(os.getcwd(), trajectory_directory, setup_pickle_file), 'wb') as f:
            try:
                pickle.dump(fe_setup, f)
                _logger.info(f"\tsuccessfully dumped pickle.")
            except Exception as e:
                print(e)
                print("\tUnable to save setup object as a pickle")

        _logger.info(f"\tsetup is complete.  Writing proposals and positions for each phase to top_prop dict...")

        top_prop = dict()
        if 'complex' in phases:
            top_prop['complex_topology_proposal'] = fe_setup.complex_topology_proposal
            top_prop['complex_geometry_engine'] = fe_setup._complex_geometry_engine
            top_prop['complex_old_positions'] = fe_setup.complex_old_positions
            top_prop['complex_new_positions'] = fe_setup.complex_new_positions
            top_prop['complex_added_valence_energy'] = fe_setup._complex_added_valence_energy
            top_prop['complex_subtracted_valence_energy'] = fe_setup._complex_subtracted_valence_energy
            top_prop['complex_logp_proposal'] = fe_setup._complex_logp_proposal
            top_prop['complex_logp_reverse'] = fe_setup._complex_logp_reverse
            top_prop['complex_forward_neglected_angles'] = fe_setup._complex_forward_neglected_angles
            top_prop['complex_reverse_neglected_angles'] = fe_setup._complex_reverse_neglected_angles

            _logger.info(f"\twriting complex render_atom_mapping...")
            atom_map_outfile = os.path.join(os.getcwd(), trajectory_directory, 'render_complex_mapping.png')
            render_atom_mapping(atom_map_outfile, fe_setup._ligand_oemol_old, fe_setup._ligand_oemol_new, fe_setup.non_offset_new_to_old_atom_map)

        if 'solvent' in phases:
            top_prop['solvent_topology_proposal'] = fe_setup.solvent_topology_proposal
            top_prop['solvent_geometry_engine'] = fe_setup._solvent_geometry_engine
            top_prop['solvent_old_positions'] = fe_setup.solvent_old_positions
            top_prop['solvent_new_positions'] = fe_setup.solvent_new_positions
            top_prop['solvent_added_valence_energy'] = fe_setup._solvated_added_valence_energy
            top_prop['solvent_subtracted_valence_energy'] = fe_setup._solvated_subtracted_valence_energy
            top_prop['solvent_logp_proposal'] = fe_setup._ligand_logp_proposal_solvated
            top_prop['solvent_logp_reverse'] = fe_setup._ligand_logp_reverse_solvated
            top_prop['solvent_forward_neglected_angles'] = fe_setup._solvated_forward_neglected_angles
            top_prop['solvent_reverse_neglected_angles'] = fe_setup._solvated_reverse_neglected_angles

            _logger.info(f"\twriting solvent render_atom_mapping...")
            atom_map_outfile = os.path.join(os.getcwd(), trajectory_directory, 'render_solvent_mapping.png')
            render_atom_mapping(atom_map_outfile, fe_setup._ligand_oemol_old, fe_setup._ligand_oemol_new, fe_setup.non_offset_new_to_old_atom_map)

        if 'vacuum' in phases:
            top_prop['vacuum_topology_proposal'] = fe_setup.vacuum_topology_proposal
            top_prop['vacuum_geometry_engine'] = fe_setup._vacuum_geometry_engine
            top_prop['vacuum_old_positions'] = fe_setup.vacuum_old_positions
            top_prop['vacuum_new_positions'] = fe_setup.vacuum_new_positions
            top_prop['vacuum_added_valence_energy'] = fe_setup._vacuum_added_valence_energy
            top_prop['vacuum_subtracted_valence_energy'] = fe_setup._vacuum_subtracted_valence_energy
            top_prop['vacuum_logp_proposal'] = fe_setup._vacuum_logp_proposal
            top_prop['vacuum_logp_reverse'] = fe_setup._vacuum_logp_reverse
            top_prop['vacuum_forward_neglected_angles'] = fe_setup._vacuum_forward_neglected_angles
            top_prop['vacuum_reverse_neglected_angles'] = fe_setup._vacuum_reverse_neglected_angles

            _logger.info(f"\twriting vacuum render_atom_mapping...")
            atom_map_outfile = os.path.join(os.getcwd(), trajectory_directory, 'render_vacuum_mapping.png')
            render_atom_mapping(atom_map_outfile, fe_setup._ligand_oemol_old, fe_setup._ligand_oemol_new, fe_setup.non_offset_new_to_old_atom_map)

    else:
        _logger.info(f"\tloading topology proposal from yaml setup options...")
        top_prop = np.load(setup_options['topology_proposal']).item()

    n_steps_per_move_application = setup_options['n_steps_per_move_application']
    _logger.info(f"\t steps per move application: {n_steps_per_move_application}")
    trajectory_directory = setup_options['trajectory_directory']

    trajectory_prefix = setup_options['trajectory_prefix']
    _logger.info(f"\ttrajectory prefix: {trajectory_prefix}")

    if 'atom_selection' in setup_options:
        atom_selection = setup_options['atom_selection']
        _logger.info(f"\tatom selection detected: {atom_selection}")
    else:
        _logger.info(f"\tno atom selection detected: default to all.")
        atom_selection = 'all'

    if setup_options['fe_type'] == 'neq':
        _logger.info(f"\tInstantiating nonequilibrium switching FEP")
        n_equilibrium_steps_per_iteration = setup_options['n_equilibrium_steps_per_iteration']
        ncmc_save_interval = setup_options['ncmc_save_interval']
        write_ncmc_configuration = setup_options['write_ncmc_configuration']
        if setup_options['LSF']:
            _internal_parallelism = {'library': ('dask', 'LSF'), 'num_processes': setup_options['processes']}
        else:
            _internal_parallelism = None


        ne_fep = dict()
        for phase in phases:
            _logger.info(f"\t\tphase: {phase}")
            hybrid_factory = HybridTopologyFactory(top_prop['%s_topology_proposal' % phase],
                                               top_prop['%s_old_positions' % phase],
                                               top_prop['%s_new_positions' % phase],
                                               neglected_new_angle_terms = top_prop[f"{phase}_forward_neglected_angles"],
                                               neglected_old_angle_terms = top_prop[f"{phase}_reverse_neglected_angles"],
                                               softcore_LJ_v2 = setup_options['softcore_v2'],
                                               interpolate_old_and_new_14s = setup_options['anneal_1,4s'])

            ne_fep[phase] = SequentialMonteCarlo(factory = hybrid_factory,
                                                 lambda_protocol = setup_options['lambda_protocol'],
                                                 temperature = temperature,
                                                 trajectory_directory = trajectory_directory,
                                                 trajectory_prefix = f"{trajectory_prefix}_{phase}",
                                                 atom_selection = atom_selection,
                                                 timestep = timestep,
                                                 eq_splitting_string = eq_splitting,
                                                 neq_splitting_string = neq_splitting,
                                                 collision_rate = setup_options['ncmc_collision_rate_ps'],
                                                 ncmc_save_interval = ncmc_save_interval,
                                                 internal_parallelism = _internal_parallelism)

        print("Nonequilibrium switching driver class constructed")

        return {'topology_proposals': top_prop, 'ne_fep': ne_fep}

    else:
        _logger.info(f"\tno nonequilibrium detected.")
        n_states = setup_options['n_states']
        _logger.info(f"\tn_states: {n_states}")
        checkpoint_interval = setup_options['checkpoint_interval']
        _logger.info(f"\tcheckpoint_interval: {checkpoint_interval}")
        htf = dict()
        hss = dict()
        _logger.info(f"\tcataloging HybridTopologyFactories...")

        for phase in phases:
            _logger.info(f"\t\tphase: {phase}:")
            #TODO write a SAMSFEP class that mirrors NonequilibriumSwitchingFEP
            _logger.info(f"\t\twriting HybridTopologyFactory for phase {phase}...")
            htf[phase] = HybridTopologyFactory(top_prop['%s_topology_proposal' % phase],
                                               top_prop['%s_old_positions' % phase],
                                               top_prop['%s_new_positions' % phase],
                                               neglected_new_angle_terms = top_prop[f"{phase}_forward_neglected_angles"],
                                               neglected_old_angle_terms = top_prop[f"{phase}_reverse_neglected_angles"],
                                               softcore_LJ_v2 = setup_options['softcore_v2'],
                                               interpolate_old_and_new_14s = setup_options['anneal_1,4s'])

        for phase in phases:
           # Define necessary vars to check energy bookkeeping
            _top_prop = top_prop['%s_topology_proposal' % phase]
            _htf = htf[phase]
            _forward_added_valence_energy = top_prop['%s_added_valence_energy' % phase]
            _reverse_subtracted_valence_energy = top_prop['%s_subtracted_valence_energy' % phase]

            zero_state_error, one_state_error = validate_endstate_energies(_top_prop, _htf, _forward_added_valence_energy, _reverse_subtracted_valence_energy, beta = 1.0/(kB*temperature), ENERGY_THRESHOLD = ENERGY_THRESHOLD)
            _logger.info(f"\t\terror in zero state: {zero_state_error}")
            _logger.info(f"\t\terror in one state: {one_state_error}")

            # generating lambda protocol
            lambda_protocol = LambdaProtocol(functions=setup_options['protocol-type'])


            if atom_selection:
                selection_indices = htf[phase].hybrid_topology.select(atom_selection)
            else:
                selection_indices = None

            storage_name = str(trajectory_directory)+'/'+str(trajectory_prefix)+'-'+str(phase)+'.nc'
            _logger.info(f'\tstorage_name: {storage_name}')
            _logger.info(f'\tselection_indices {selection_indices}')
            _logger.info(f'\tcheckpoint interval {checkpoint_interval}')
            reporter = MultiStateReporter(storage_name, analysis_particle_indices=selection_indices,
                                          checkpoint_interval=checkpoint_interval)

            if phase == 'vacuum':
                endstates = False
            else:
                endstates = True
            #TODO expose more of these options in input
            if setup_options['fe_type'] == 'sams':
                hss[phase] = HybridSAMSSampler(mcmc_moves=mcmc.LangevinSplittingDynamicsMove(timestep=timestep,
                                                                                             collision_rate=5.0 / unit.picosecond,
                                                                                             n_steps=n_steps_per_move_application,
                                                                                             reassign_velocities=False,
                                                                                             n_restart_attempts=20,
                                                                                             splitting="V R R R O R R R V",
                                                                                             constraint_tolerance=1e-06),
                                               hybrid_factory=htf[phase], online_analysis_interval=setup_options['offline-freq'],
                                               online_analysis_minimum_iterations=10,flatness_criteria=setup_options['flatness-criteria'],
                                               gamma0=setup_options['gamma0'])
                hss[phase].setup(n_states=n_states, temperature=temperature,storage_file=reporter,lambda_protocol=lambda_protocol,endstates=endstates)
            elif setup_options['fe_type'] == 'repex':
                hss[phase] = HybridRepexSampler(mcmc_moves=mcmc.LangevinSplittingDynamicsMove(timestep=timestep,
                                                                                             collision_rate=5.0 / unit.picosecond,
                                                                                             n_steps=n_steps_per_move_application,
                                                                                             reassign_velocities=False,
                                                                                             n_restart_attempts=20,
                                                                                             splitting="V R R R O R R R V",
                                                                                             constraint_tolerance=1e-06),
                                                                                             hybrid_factory=htf[phase],online_analysis_interval=setup_options['offline-freq'])
                hss[phase].setup(n_states=n_states, temperature=temperature,storage_file=reporter,lambda_protocol=lambda_protocol,endstates=endstates)

        return {'topology_proposals': top_prop, 'hybrid_topology_factories': htf, 'hybrid_samplers': hss}

if __name__ == "__main__":
    _logger.info("Beginning Setup...")
    try:
       yaml_filename = sys.argv[1]
       _logger.info(f"Detected yaml file: {yaml_filename}")
    except IndexError as e:
        _logger.critical(f"You must specify the setup yaml file as an argument to the script.")

    _logger.info(f"Getting setup options from {yaml_filename}")
    setup_options = getSetupOptions(yaml_filename)
    if 'lambdas' in setup_options:
        if type(setup_options['lambdas']) == int:
            lambdas = {}
            for _direction in setup_options['direction']:
                lims = (0,1) if _direction == 'forward' else (1,0)
                lambdas[_direction] = np.linspace(lims[0], lims[1], setup_options['lambdas'])
        else:
            lambdas = setup_options['lambdas']
    else:
        lambdas = None

    if setup_options['run_type'] == 'anneal':
        _logger.info(f"skipping setup and annealing...")
        trajectory_prefix = setup_options['trajectory_prefix']
        trajectory_directory = setup_options['trajectory_directory']
        out_trajectory_prefix = setup_options['out_trajectory_prefix']
        for phase in setup_options['phases']:
            ne_fep_run = pickle.load(open(os.path.join(trajectory_directory, "%s_%s_fep.eq.pkl" % (trajectory_prefix, phase)), 'rb'))
            #implement the appropriate parallelism, otherwise the default from the previous incarnation of the ne_fep_run will be used.
            if setup_options['LSF']:
                _internal_parallelism = {'library': ('dask', 'LSF'), 'num_processes': setup_options['processes']}
            else:
                _internal_parallelism = None
            ne_fep_run.implement_parallelism(external_parallelism = None, internal_parallelism = _internal_parallelism)
            ne_fep_run.neq_integrator = setup_options['neq_integrator']
            ne_fep_run.LSF = setup_options['LSF']
            ne_fep_run.AIS(num_particles = setup_options['n_particles'],
                           protocols = lambdas,
                           num_integration_steps = setup_options['ncmc_num_integration_steps'],
                           return_timer = False,
                           rethermalize = setup_options['ncmc_rethermalize'])

            # try to write out the ne_fep object as a pickle
            try:
                with open(os.path.join(trajectory_directory, "%s_%s_fep.neq.pkl" % (out_trajectory_prefix, phase)), 'wb') as f:
                    pickle.dump(ne_fep_run, f)
                    print("pickle save successful; terminating.")

            except Exception as e:
                print(e)
                print("Unable to save run object as a pickle; saving as npy")
                np.save(os.path.join(trajectory_directory, "%s_%s_fep.neq.npy" % (out_trajectory_prefix, phase)), ne_fep_run)

    else:
        _logger.info(f"Running setup...")
        setup_dict = run_setup(setup_options)

        trajectory_prefix = setup_options['trajectory_prefix']
        trajectory_directory = setup_options['trajectory_directory']

        #write out topology proposals
        try:
            _logger.info(f"Writing topology proposal {trajectory_prefix}_topology_proposals.pkl to {trajectory_directory}...")
            with open(os.path.join(trajectory_directory, "%s_topology_proposals.pkl" % (trajectory_prefix)), 'wb') as f:
                pickle.dump(setup_dict['topology_proposals'], f)
        except Exception as e:
            print(e)
            _logger.info("Unable to save run object as a pickle; saving as npy")
            np.save(os.path.join(trajectory_directory, "%s_topology_proposals.npy" % (trajectory_prefix)), setup_dict['topology_proposals'])

        n_equilibration_iterations = setup_options['n_equilibration_iterations'] #set this to 1 for neq_fep
        _logger.info(f"Equilibration iterations: {n_equilibration_iterations}.")

        if setup_options['fe_type'] == 'neq':
            temperature = setup_options['temperature'] * unit.kelvin
            max_file_size = setup_options['max_file_size']

            ne_fep = setup_dict['ne_fep']
            for phase in setup_options['phases']:
                ne_fep_run = ne_fep[phase]
                hybrid_factory = ne_fep_run.factory

                top_proposal = setup_dict['topology_proposals'][f"{phase}_topology_proposal"]
                _forward_added_valence_energy = setup_dict['topology_proposals'][f"{phase}_added_valence_energy"]
                _reverse_subtracted_valence_energy = setup_dict['topology_proposals'][f"{phase}_subtracted_valence_energy"]

                zero_state_error, one_state_error = validate_endstate_energies(hybrid_factory._topology_proposal, hybrid_factory, _forward_added_valence_energy, _reverse_subtracted_valence_energy, beta = 1.0/(kB*temperature), ENERGY_THRESHOLD = ENERGY_THRESHOLD)
                _logger.info(f"\t\terror in zero state: {zero_state_error}")
                _logger.info(f"\t\terror in one state: {one_state_error}")

                print("activating client...")
                processes = setup_options['processes']
                adapt = setup_options['adapt']
                LSF = setup_options['LSF']

                if setup_options['run_type'] == None or setup_options['run_type'] == 'equilibrate':
                    print("equilibrating...")
                    # Now we have to pull the files
                    if setup_options['direction'] == None:
                        endstates = [0,1]
                    else:
                        endstates = [0] if setup_options['direction'] == 'forward' else [1]
                    #ne_fep_run.activate_client(LSF = LSF, processes = 2, adapt = adapt) #we only need 2 processes for equilibration
                    ne_fep_run.minimize_sampler_states()
                    ne_fep_run.equilibrate(n_equilibration_iterations = setup_options['n_equilibration_iterations'],
                                           n_steps_per_equilibration = setup_options['n_equilibrium_steps_per_iteration'],
                                           endstates = [0,1],
                                           max_size = setup_options['max_file_size'],
                                           decorrelate = True,
                                           timer = True,
                                           minimize = False)
                    #ne_fep_run.deactivate_client()
                    with open(os.path.join(trajectory_directory, "%s_%s_fep.eq.pkl" % (trajectory_prefix, phase)), 'wb') as f:
                        pickle.dump(ne_fep_run, f)



                if setup_options['run_type'] == None:
                    print("annealing...")
                    if 'lambdas' in setup_options:
                        if type(setup_options['lambdas']) == int:
                            lambdas = {}
                            for _direction in setup_options['direction']:
                                lims = (0,1) if _direction == 'forward' else (1,0)
                                lambdas[_direction] = np.linspace(lims[0], lims[1], setup_options['lambdas'])
                        else:
                            lambdas = setup_options['lambdas']
                    else:
                        lambdas = None
                    ne_fep_run = pickle.load(open(os.path.join(trajectory_directory, "%s_%s_fep.eq.pkl" % (trajectory_prefix, phase)), 'rb'))
                    ne_fep_run.AIS(num_particles = setup_options['n_particles'],
                                   protocols = lambdas,
                                   num_integration_steps = setup_options['ncmc_num_integration_steps'],
                                   return_timer = False,
                                   rethermalize = setup_options['ncmc_rethermalize'])


                    print("calculation complete; deactivating client")
                    #ne_fep_run.deactivate_client()

                    # try to write out the ne_fep object as a pickle
                    try:
                        with open(os.path.join(trajectory_directory, "%s_%s_fep.neq.pkl" % (trajectory_prefix, phase)), 'wb') as f:
                            pickle.dump(ne_fep_run, f)
                            print("pickle save successful; terminating.")

                    except Exception as e:
                        print(e)
                        print("Unable to save run object as a pickle; saving as npy")
                        np.save(os.path.join(trajectory_directory, "%s_%s_fep.neq.npy" % (trajectory_prefix, phase)), ne_fep_run)

        elif setup_options['fe_type'] == 'sams':
            _logger.info(f"Detecting sams as fe_type...")
            _logger.info(f"Writing hybrid factory {trajectory_prefix}hybrid_factory.npy to {trajectory_directory}...")
            np.save(os.path.join(trajectory_directory, trajectory_prefix + "hybrid_factory.npy"),
                    setup_dict['hybrid_topology_factories'])

            hss = setup_dict['hybrid_samplers']
            logZ = dict()
            free_energies = dict()
            _logger.info(f"Iterating through phases for sams...")
            for phase in setup_options['phases']:
                _logger.info(f'\tRunning {phase} phase...')
                hss_run = hss[phase]

                _logger.info(f"\t\tequilibrating...\n\n")
                hss_run.equilibrate(n_equilibration_iterations)
                _logger.info(f"\n\n")

                _logger.info(f"\t\textending simulation...\n\n")
                hss_run.extend(setup_options['n_cycles'])
                _logger.info(f"\n\n")

                logZ[phase] = hss_run._logZ[-1] - hss_run._logZ[0]
                free_energies[phase] = hss_run._last_mbar_f_k[-1] - hss_run._last_mbar_f_k[0]
                _logger.info(f"\t\tFinished phase {phase}")

            for phase in free_energies:
                print(f"Comparing ligand {setup_options['old_ligand_index']} to {setup_options['new_ligand_index']}")
                print(f"{phase} phase has a free energy of {free_energies[phase]}")

        elif setup_options['fe_type'] == 'repex':
            _logger.info(f"Detecting repex as fe_type...")
            _logger.info(f"Writing hybrid factory {trajectory_prefix}hybrid_factory.npy to {trajectory_directory}...")
            np.save(os.path.join(trajectory_directory, trajectory_prefix + "hybrid_factory.npy"),
                    setup_dict['hybrid_topology_factories'])

            hss = setup_dict['hybrid_samplers']
            _logger.info(f"Iterating through phases for repex...")
            for phase in setup_options['phases']:
                print(f'Running {phase} phase')
                hss_run = hss[phase]

                _logger.info(f"\t\tequilibrating...\n\n")
                hss_run.equilibrate(n_equilibration_iterations)
                _logger.info(f"\n\n")

                _logger.info(f"\t\textending simulation...\n\n")
                hss_run.extend(setup_options['n_cycles'])
                _logger.info(f"\n\n")

                _logger.info(f"\t\tFinished phase {phase}")<|MERGE_RESOLUTION|>--- conflicted
+++ resolved
@@ -53,8 +53,7 @@
     if 'protocol-type' not in setup_options:
         setup_options['protocol-type'] = 'default'
 
-<<<<<<< HEAD
-=======
+
     if 'small_molecule_forcefield' not in setup_options:
         setup_options['small_molecule_forcefield'] = 'gaff-2.11'
 
@@ -63,7 +62,6 @@
 
     # Not sure why these are needed
     # TODO: Revisit these?
->>>>>>> eccefd68
     if 'neglect_angles' not in setup_options:
         setup_options['neglect_angles'] = False
     if 'anneal_1,4s' not in setup_options:
