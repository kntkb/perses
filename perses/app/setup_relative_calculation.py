import yaml
import numpy as np
import pickle
import os
import sys
import simtk.unit as unit
from simtk import openmm
import logging

from perses.samplers.multistate import HybridSAMSSampler, HybridRepexSampler
from perses.annihilation.relative import HybridTopologyFactory
from perses.app.relative_setup import NonequilibriumSwitchingFEP, RelativeFEPSetup
from perses.annihilation.lambda_protocol import LambdaProtocol

from openmmtools import mcmc, utils
from openmmtools.multistate import MultiStateReporter, sams, replicaexchange
from perses.utils.smallmolecules import render_atom_mapping
from perses.tests.utils import validate_endstate_energies
from perses.dispersed.smc import SequentialMonteCarlo

logging.basicConfig(level = logging.NOTSET)
_logger = logging.getLogger("setup_relative_calculation")
_logger.setLevel(logging.INFO)

ENERGY_THRESHOLD = 1e-4
from openmmtools.constants import kB

def getSetupOptions(filename):
    """
    Reads input yaml file, makes output directory and returns setup options
    Parameter
    ---------
    filename : str
        .yaml file containing simulation parameters
    Returns
    -------
    setup_options :
        options provided in the yaml file
    phases : list of strings
        phases to simulate, can be 'complex', 'solvent' or 'vacuum'
    """
    yaml_file = open(filename, 'r')
    setup_options = yaml.load(yaml_file)
    yaml_file.close()

    _logger.info("\tDetecting phases...")
    if 'phases' not in setup_options:
        setup_options['phases'] = ['complex','solvent']
        _logger.warning('\t\tNo phases provided - running complex and solvent as default.')
    else:
        _logger.info(f"\t\tphases detected: {setup_options['phases']}")

    if 'protocol-type' not in setup_options:
        setup_options['protocol-type'] = 'default'

<<<<<<< HEAD
    if 'small_molecule_forcefield' not in setup_options:
        setup_options['small_molecule_forcefield'] = 'gaff-2.11'

    if 'small_molecule_parameters_cache' not in setup_options:
        setup_options['small_molecule_parameters_cache'] = None

    # Not sure why these are needed
    # TODO: Revisit these?
    if 'neglect_angles' not in setup_options:
        setup_options['neglect_angles'] = False
    if 'anneal_1,4s' not in setup_options:
        setup_options['anneal_1,4s'] = False

=======
>>>>>>> 48b99b22
    if 'run_type' not in setup_options:
        _logger.info(f"\t\t\trun_type is not specified; default to None")
        setup_options['run_type'] = None
    _logger.info(f"\tDetecting fe_type...")
    if setup_options['fe_type'] == 'sams':
        _logger.info(f"\t\tfe_type: sams")
        # check if some parameters are provided, otherwise use defaults
        if 'flatness-criteria' not in setup_options:
            setup_options['flatness-criteria'] = 'minimum-visits'
            _logger.info(f"\t\t\tflatness-criteria not specified: default to minimum-visits.")
        if 'offline-freq' not in setup_options:
            setup_options['offline-freq'] = 10
            _logger.info(f"\t\t\toffline-freq not specified: default to 10.")
        if 'gamma0' not in setup_options:
            setup_options['gamma0'] = 1.
            _logger.info(f"\t\t\tgamma0 not specified: default to 1.0.")
        if 'beta_factor' not in setup_options:
            setup_options['beta_factor'] = 0.8
            _logger.info(f"\t\t\tbeta_factor not specified: default to 0.8.")
    elif setup_options['fe_type'] == 'repex':
        _logger.info(f"\t\tfe_type: repex")
        if 'offline-freq' not in setup_options:
            setup_options['offline-freq'] = 10
            _logger.info(f"\t\t\toffline-freq not specified: default to 10.")
    elif setup_options['fe_type'] == 'neq': #there are some neq attributes that are not used with the equilibrium samplers...
        _logger.info(f"\t\tfe_type: neq")
        if 'n_equilibrium_steps_per_iteration' not in setup_options:
            _logger.info(f"\t\t\tn_equilibrium_steps_per_iteration not specified: default to 1000.")
            setup_options['n_equilibrium_steps_per_iteration'] = 1000
        if 'measure_shadow_work' not in setup_options:
            _logger.info(f"\t\t\tmeasure_shadow_work not specified: default to False")
            setup_options['measure_shadow_work'] = False
        if 'write_ncmc_configuration' not in setup_options:
            _logger.info(f"\t\t\twrite_ncmc_configuration not specified: default to False")
            setup_options['write_ncmc_configuration'] = False
        if 'neq_integrator' not in setup_options:
            _logger.info(f"\t\t\tneq_integrator not specified; default to 'langevin'")
            setup_options['neq_integrator'] = 'langevin'

        #for dask implementation
        if 'processes' not in setup_options:
            _logger.info(f"\t\t\tprocesses is not specified; default to 0")
            setup_options['processes'] = 0
        if 'adapt' not in setup_options:
            _logger.info(f"\t\t\tadapt is not specified; default to True")
            setup_options['adapt'] = True
        if 'max_file_size' not in setup_options:
            _logger.info(f"\t\t\tmax_file_size is not specified; default to 10MB")
            setup_options['max_file_size'] = 10*1024e3
        if 'lambda_protocol' not in setup_options:
            _logger.info(f"\t\t\tlambda_protocol is not specified; default to 'default'")
            setup_options['lambda_protocol'] = 'default'
        if 'LSF' not in setup_options:
            _logger.info(f"\t\t\tLSF is not specified; default to False")
            setup_options['LSF'] = False

        if 'run_type' not in setup_options:
            _logger.info(f"\t\t\trun_type is not specified; default to None")
            setup_options['run_type'] = None
        elif setup_options['run_type'] == 'anneal':
            if 'out_trajectory_prefix' not in setup_options:
                raise Exception(f"'out_trajectory_prefix' must be defined if 'anneal' is called.  Aborting!")
            _logger.info(f"'run_type' was called as {setup_options['run_type']} attempting to detect file")
            for phase in setup_options['phases']:
                path = os.path.join(setup_options['trajectory_directory'], f"{setup_options['trajectory_prefix']}_{phase}_fep.eq.pkl")
                if os.path.exists(path):
                    _logger.info(f"\t\t\tfound {path}; loading and proceeding to anneal")
                else:
                    raise Exception(f"{path} could not be found.  Aborting!")
        elif setup_options['run_type'] == 'None':
            setup_options['run_type'] = None
        elif setup_options['run_type'] not in ['None', 'anneal', 'equilibrate']:
            raise Exception(f"'run_type' must be None, 'anneal', or 'equilibrate'; input was specified as {setup_options['run_type']} with type {type(setup_options['run_type'])}")

        #to instantiate the particles:

        if 'trailblaze' not in setup_options:
            assert 'lambdas' in setup_options, f"'lambdas' is not in setup_options, and 'trailblaze' is False. One must be specified.  Aborting!"
            assert type(setup_options['lambdas']) == int, f"lambdas is not an int.  Aborting!"
            setup_options['trailblaze'] = None
        else:
            assert type(setup_options['trailblaze']) == dict, f"trailblaze is specified, but is not a dict"

        if 'resample' in setup_options:
            assert type(setup_options['resample']) == dict, f"'resample' is not a dict"
            assert set(['criterion', 'method', 'threshold']).issubset(set(list(setup_options['resample'].keys()))), f"'resample' does not contain necessary keys"
        else:
            _logger.info(f"\t\tresample is not specified; defaulting to None")
            setup_options['resample'] = None

        if 'n_particles' not in setup_options:
            raise Exception(f"for particle annealing, 'n_particles' must be specified")
        if 'direction' not in setup_options:
            _logger.info(f"\t\t\tdirection is not specified; default to (running both forward and reverse)")
            setup_options['direction'] = ['forward', 'reverse']
        else:
            _logger.info(f"\t\t\tthe directions are as follows: {setup_options['direction']}")

        if 'ncmc_save_interval' not in setup_options:
            _logger.info(f"\t\t\tncmc_save_interval not specified: default to None.")
            setup_options['ncmc_save_interval'] = None
        if 'ncmc_collision_rate_ps' not in setup_options:
            _logger.info(f"\t\t\tcollision_rate not specified: default to np.inf.")
            setup_options['ncmc_collision_rate_ps'] = np.inf/unit.picoseconds
        else:
            setup_options['ncmc_collision_rate_ps'] /= unit.picoseconds
        if 'ncmc_rethermalize' not in setup_options:
            _logger.info(f"\t\t\tncmc_rethermalize not specified; default to False.")
            setup_options['ncmc_rethermalize'] = False

        #now lastly, for the algorithm_4 options:
        if 'observable' not in setup_options:
            _logger.info(f"\t\t\tobservable is not specified; default to ESS")
            setup_options['observable'] = 'ESS'
        if 'trailblaze_observable_threshold' not in setup_options:
            _logger.info(f"\t\t\ttrailblaze_observable_threshold is not specified; default to 0.0")
            setup_options['trailblaze_observable_threshold'] = None
        if 'resample_observable_threshold' not in setup_options:
            _logger.info(f"\t\t\tresample_observable_threshold is not specified; default to 0.0")
            setup_options['resample_observable_threshold'] = None
        if 'ncmc_num_integration_steps' not in setup_options:
            _logger.info(f"\t\t\tncmc_num_integration_steps is not specified; default to 1")
            setup_options['ncmc_num_integration_steps'] = 1
        if 'resampling_method' not in setup_options:
            _logger.info(f"\t\t\tresampling_method is not specified; default to 'multinomial'")
            setup_options['resampling_method'] = 'multinomial'
        if 'online_protocol' not in setup_options:
            _logger.info(f"\t\t\tonline_protocol is not specified; default to None")
            setup_options['online_protocol'] = None



        setup_options['n_steps_per_move_application'] = 1 #setting the writeout to 1 for now

    trajectory_directory = setup_options['trajectory_directory']

    # check if the neglect_angles is specified in yaml

    if 'neglect_angles' not in setup_options:
        setup_options['neglect_angles'] = False
        _logger.info(f"\t'neglect_angles' not specified: default to 'False'.")
    else:
        _logger.info(f"\t'neglect_angles' detected: {setup_options['neglect_angles']}.")

    if 'mapping_strength' not in setup_options:
        setup_options['mapping_strength'] = 'default'

    if 'anneal_1,4s' not in setup_options:
        setup_options['anneal_1,4s'] = False
        _logger.info(f"\t'anneal_1,4s' not specified: default to 'False' (i.e. since 1,4 interactions are not being annealed, they are being used to make new/old atom proposals in the geometry engine.)")

    if 'softcore_v2' not in setup_options:
        setup_options['softcore_v2'] = False
        _logger.info(f"\t'softcore_v2' not specified: default to 'False'")

<<<<<<< HEAD
    _logger.info(f"\tCreating '{trajectory_directory}'...")
    print(os.getcwd())
    assert (not os.path.exists(trajectory_directory)), f'Output trajectory directory "{trajectory_directory}" already exists. Refusing to overwrite'
    os.makedirs(trajectory_directory)
=======
    _logger.info(f"\ttrajectory_directory detected: {trajectory_directory}.  making dir...")
    if setup_options['run_type'] != 'anneal':
        assert (os.path.exists(trajectory_directory) == False), 'Output trajectory directory already exists. Refusing to overwrite'
        os.makedirs(trajectory_directory)
>>>>>>> 48b99b22

    return setup_options

def run_setup(setup_options):
    """
    Run the setup pipeline and return the relevant setup objects based on a yaml input file.
    Parameters
    ----------
    setup_options : dict
        result of loading yaml input file
    Returns
    -------
    setup_dict: dict
        {'topology_proposals': top_prop, 'hybrid_topology_factories': htf, 'hybrid_samplers': hss}
        - 'topology_proposals':
    """
    phases = setup_options['phases']
    known_phases = ['complex','solvent','vacuum']
    for phase in phases:
        assert (phase in known_phases), f"Unknown phase, {phase} provided. run_setup() can be used with {known_phases}"

    if 'complex' in phases:
        _logger.info(f"\tPulling receptor (as pdb or mol2)...")
        # We'll need the protein PDB file (without missing atoms)
        try:
            protein_pdb_filename = setup_options['protein_pdb']
            receptor_mol2 = None
        except KeyError:
            try:
                receptor_mol2 = setup_options['receptor_mol2']
                protein_pdb_filename = None
            except KeyError as e:
                print("Either protein_pdb or receptor_mol2 must be specified if running a complex simulation")
                raise e
    else:
        protein_pdb_filename = None
        receptor_mol2 = None

    # And a ligand file containing the pair of ligands between which we will transform
    ligand_file = setup_options['ligand_file']
    _logger.info(f"\tdetected ligand file: {ligand_file}")

    # get the indices of ligands out of the file:
    old_ligand_index = setup_options['old_ligand_index']
    new_ligand_index = setup_options['new_ligand_index']
    _logger.info(f"\told ligand index: {old_ligand_index}; new ligand index: {new_ligand_index}")

    _logger.info(f"\tsetting up forcefield files...")
    forcefield_files = setup_options['forcefield_files']

    if "timestep" in setup_options:
        timestep = setup_options['timestep'] * unit.femtoseconds
        _logger.info(f"\ttimestep: {timestep}fs.")
    else:
        timestep = 1.0 * unit.femtoseconds
        _logger.info(f"\tno timestep detected: setting default as 1.0fs.")

    if "neq_splitting" in setup_options:
        neq_splitting = setup_options['neq_splitting']
        _logger.info(f"\tneq_splitting: {neq_splitting}")

        try:
            eq_splitting = setup_options['eq_splitting']
            _logger.info(f"\teq_splitting: {eq_splitting}")
        except KeyError as e:
            print("If you specify a nonequilibrium splitting string, you must also specify an equilibrium one.")
            raise e

    else:
        eq_splitting = "V R O R V"
        neq_splitting = "V R O R V"
        _logger.info(f"\tno splitting strings specified: defaulting to neq: {neq_splitting}, eq: {eq_splitting}.")

    if "measure_shadow_work" in setup_options:
        measure_shadow_work = setup_options['measure_shadow_work']
        _logger.info(f"\tmeasuring shadow work: {measure_shadow_work}.")
    else:
        measure_shadow_work = False
        _logger.info(f"\tno measure_shadow_work specified: defaulting to False.")

    pressure = setup_options['pressure'] * unit.atmosphere
    temperature = setup_options['temperature'] * unit.kelvin
    solvent_padding_angstroms = setup_options['solvent_padding'] * unit.angstrom
    _logger.info(f"\tsetting pressure: {pressure}.")
    _logger.info(f"\tsetting temperature: {temperature}.")
    _logger.info(f"\tsetting solvent padding: {solvent_padding_angstroms}A.")

    setup_pickle_file = setup_options['save_setup_pickle_as']
    _logger.info(f"\tsetup pickle file: {setup_pickle_file}")
    trajectory_directory = setup_options['trajectory_directory']
    _logger.info(f"\ttrajectory directory: {trajectory_directory}")
    try:
        atom_map_file = setup_options['atom_map']
        with open(atom_map_file, 'r') as f:
            atom_map = {int(x.split()[0]): int(x.split()[1]) for x in f.readlines()}
        _logger.info(f"\tsucceeded parsing atom map.")
    except Exception:
        atom_map=None
        _logger.info(f"\tno atom map specified: default to None.")

    if 'topology_proposal' not in setup_options:
        _logger.info(f"\tno topology_proposal specified; proceeding to RelativeFEPSetup...\n\n\n")
        fe_setup = RelativeFEPSetup(ligand_file, old_ligand_index, new_ligand_index, forcefield_files,phases=phases,
                                          protein_pdb_filename=protein_pdb_filename,
                                          receptor_mol2_filename=receptor_mol2, pressure=pressure,
                                          temperature=temperature, solvent_padding=solvent_padding_angstroms,
                                          atom_map=atom_map, neglect_angles = setup_options['neglect_angles'], anneal_14s = setup_options['anneal_1,4s'],
                                          small_molecule_forcefield=setup_options['small_molecule_forcefield'], small_molecule_parameters_cache=setup_options['small_molecule_parameters_cache'])
        _logger.info(f"\n\n\n")

        _logger.info(f"\twriting pickle output...")
        with open(os.path.join(os.getcwd(), trajectory_directory, setup_pickle_file), 'wb') as f:
            try:
                pickle.dump(fe_setup, f)
                _logger.info(f"\tsuccessfully dumped pickle.")
            except Exception as e:
                print(e)
                print("\tUnable to save setup object as a pickle")

        _logger.info(f"\tsetup is complete.  Writing proposals and positions for each phase to top_prop dict...")

        top_prop = dict()
        if 'complex' in phases:
            top_prop['complex_topology_proposal'] = fe_setup.complex_topology_proposal
            top_prop['complex_geometry_engine'] = fe_setup._complex_geometry_engine
            top_prop['complex_old_positions'] = fe_setup.complex_old_positions
            top_prop['complex_new_positions'] = fe_setup.complex_new_positions
            top_prop['complex_added_valence_energy'] = fe_setup._complex_added_valence_energy
            top_prop['complex_subtracted_valence_energy'] = fe_setup._complex_subtracted_valence_energy
            top_prop['complex_logp_proposal'] = fe_setup._complex_logp_proposal
            top_prop['complex_logp_reverse'] = fe_setup._complex_logp_reverse
            top_prop['complex_forward_neglected_angles'] = fe_setup._complex_forward_neglected_angles
            top_prop['complex_reverse_neglected_angles'] = fe_setup._complex_reverse_neglected_angles

            _logger.info(f"\twriting complex render_atom_mapping...")
            atom_map_outfile = os.path.join(os.getcwd(), trajectory_directory, 'render_complex_mapping.png')
            render_atom_mapping(atom_map_outfile, fe_setup._ligand_oemol_old, fe_setup._ligand_oemol_new, fe_setup.non_offset_new_to_old_atom_map)

        if 'solvent' in phases:
            top_prop['solvent_topology_proposal'] = fe_setup.solvent_topology_proposal
            top_prop['solvent_geometry_engine'] = fe_setup._solvent_geometry_engine
            top_prop['solvent_old_positions'] = fe_setup.solvent_old_positions
            top_prop['solvent_new_positions'] = fe_setup.solvent_new_positions
            top_prop['solvent_added_valence_energy'] = fe_setup._solvated_added_valence_energy
            top_prop['solvent_subtracted_valence_energy'] = fe_setup._solvated_subtracted_valence_energy
            top_prop['solvent_logp_proposal'] = fe_setup._ligand_logp_proposal_solvated
            top_prop['solvent_logp_reverse'] = fe_setup._ligand_logp_reverse_solvated
            top_prop['solvent_forward_neglected_angles'] = fe_setup._solvated_forward_neglected_angles
            top_prop['solvent_reverse_neglected_angles'] = fe_setup._solvated_reverse_neglected_angles

            _logger.info(f"\twriting solvent render_atom_mapping...")
            atom_map_outfile = os.path.join(os.getcwd(), trajectory_directory, 'render_solvent_mapping.png')
            render_atom_mapping(atom_map_outfile, fe_setup._ligand_oemol_old, fe_setup._ligand_oemol_new, fe_setup.non_offset_new_to_old_atom_map)

        if 'vacuum' in phases:
            top_prop['vacuum_topology_proposal'] = fe_setup.vacuum_topology_proposal
            top_prop['vacuum_geometry_engine'] = fe_setup._vacuum_geometry_engine
            top_prop['vacuum_old_positions'] = fe_setup.vacuum_old_positions
            top_prop['vacuum_new_positions'] = fe_setup.vacuum_new_positions
            top_prop['vacuum_added_valence_energy'] = fe_setup._vacuum_added_valence_energy
            top_prop['vacuum_subtracted_valence_energy'] = fe_setup._vacuum_subtracted_valence_energy
            top_prop['vacuum_logp_proposal'] = fe_setup._vacuum_logp_proposal
            top_prop['vacuum_logp_reverse'] = fe_setup._vacuum_logp_reverse
            top_prop['vacuum_forward_neglected_angles'] = fe_setup._vacuum_forward_neglected_angles
            top_prop['vacuum_reverse_neglected_angles'] = fe_setup._vacuum_reverse_neglected_angles

            _logger.info(f"\twriting vacuum render_atom_mapping...")
            atom_map_outfile = os.path.join(os.getcwd(), trajectory_directory, 'render_vacuum_mapping.png')
            render_atom_mapping(atom_map_outfile, fe_setup._ligand_oemol_old, fe_setup._ligand_oemol_new, fe_setup.non_offset_new_to_old_atom_map)

    else:
        _logger.info(f"\tloading topology proposal from yaml setup options...")
        top_prop = np.load(setup_options['topology_proposal']).item()

    n_steps_per_move_application = setup_options['n_steps_per_move_application']
    _logger.info(f"\t steps per move application: {n_steps_per_move_application}")
    trajectory_directory = setup_options['trajectory_directory']

    trajectory_prefix = setup_options['trajectory_prefix']
    _logger.info(f"\ttrajectory prefix: {trajectory_prefix}")

    if 'atom_selection' in setup_options:
        atom_selection = setup_options['atom_selection']
        _logger.info(f"\tatom selection detected: {atom_selection}")
    else:
        _logger.info(f"\tno atom selection detected: default to all.")
        atom_selection = 'all'

    if setup_options['fe_type'] == 'neq':
        _logger.info(f"\tInstantiating nonequilibrium switching FEP")
        n_equilibrium_steps_per_iteration = setup_options['n_equilibrium_steps_per_iteration']
        ncmc_save_interval = setup_options['ncmc_save_interval']
        write_ncmc_configuration = setup_options['write_ncmc_configuration']
        if setup_options['LSF']:
            _internal_parallelism = {'library': ('dask', 'LSF'), 'num_processes': setup_options['processes']}
        else:
            _internal_parallelism = None


        ne_fep = dict()
        for phase in phases:
            _logger.info(f"\t\tphase: {phase}")
            hybrid_factory = HybridTopologyFactory(top_prop['%s_topology_proposal' % phase],
                                               top_prop['%s_old_positions' % phase],
                                               top_prop['%s_new_positions' % phase],
                                               neglected_new_angle_terms = top_prop[f"{phase}_forward_neglected_angles"],
                                               neglected_old_angle_terms = top_prop[f"{phase}_reverse_neglected_angles"],
                                               softcore_LJ_v2 = setup_options['softcore_v2'],
                                               interpolate_old_and_new_14s = setup_options['anneal_1,4s'])

            ne_fep[phase] = SequentialMonteCarlo(factory = hybrid_factory,
                                                 lambda_protocol = setup_options['lambda_protocol'],
                                                 temperature = temperature,
                                                 trajectory_directory = trajectory_directory,
                                                 trajectory_prefix = f"{trajectory_prefix}_{phase}",
                                                 atom_selection = atom_selection,
                                                 timestep = timestep,
                                                 eq_splitting_string = eq_splitting,
                                                 neq_splitting_string = neq_splitting,
                                                 collision_rate = setup_options['ncmc_collision_rate_ps'],
                                                 ncmc_save_interval = ncmc_save_interval,
                                                 internal_parallelism = _internal_parallelism)

        print("Nonequilibrium switching driver class constructed")

        return {'topology_proposals': top_prop, 'ne_fep': ne_fep}

    else:
        _logger.info(f"\tno nonequilibrium detected.")
        n_states = setup_options['n_states']
        _logger.info(f"\tn_states: {n_states}")
        checkpoint_interval = setup_options['checkpoint_interval']
        _logger.info(f"\tcheckpoint_interval: {checkpoint_interval}")
        htf = dict()
        hss = dict()
        _logger.info(f"\tcataloging HybridTopologyFactories...")

        for phase in phases:
            _logger.info(f"\t\tphase: {phase}:")
            #TODO write a SAMSFEP class that mirrors NonequilibriumSwitchingFEP
            _logger.info(f"\t\twriting HybridTopologyFactory for phase {phase}...")
            htf[phase] = HybridTopologyFactory(top_prop['%s_topology_proposal' % phase],
                                               top_prop['%s_old_positions' % phase],
                                               top_prop['%s_new_positions' % phase],
                                               neglected_new_angle_terms = top_prop[f"{phase}_forward_neglected_angles"],
                                               neglected_old_angle_terms = top_prop[f"{phase}_reverse_neglected_angles"],
                                               softcore_LJ_v2 = setup_options['softcore_v2'],
                                               interpolate_old_and_new_14s = setup_options['anneal_1,4s'])

        for phase in phases:
           # Define necessary vars to check energy bookkeeping
            _top_prop = top_prop['%s_topology_proposal' % phase]
            _htf = htf[phase]
            _forward_added_valence_energy = top_prop['%s_added_valence_energy' % phase]
            _reverse_subtracted_valence_energy = top_prop['%s_subtracted_valence_energy' % phase]

            zero_state_error, one_state_error = validate_endstate_energies(_top_prop, _htf, _forward_added_valence_energy, _reverse_subtracted_valence_energy, beta = 1.0/(kB*temperature), ENERGY_THRESHOLD = ENERGY_THRESHOLD)
            _logger.info(f"\t\terror in zero state: {zero_state_error}")
            _logger.info(f"\t\terror in one state: {one_state_error}")

            # generating lambda protocol
            lambda_protocol = LambdaProtocol(functions=setup_options['protocol-type'])


            if atom_selection:
                selection_indices = htf[phase].hybrid_topology.select(atom_selection)
            else:
                selection_indices = None

            storage_name = str(trajectory_directory)+'/'+str(trajectory_prefix)+'-'+str(phase)+'.nc'
            _logger.info(f'\tstorage_name: {storage_name}')
            _logger.info(f'\tselection_indices {selection_indices}')
            _logger.info(f'\tcheckpoint interval {checkpoint_interval}')
            reporter = MultiStateReporter(storage_name, analysis_particle_indices=selection_indices,
                                          checkpoint_interval=checkpoint_interval)

            if phase == 'vacuum':
                endstates = False
            else:
                endstates = True
            #TODO expose more of these options in input
            if setup_options['fe_type'] == 'sams':
                hss[phase] = HybridSAMSSampler(mcmc_moves=mcmc.LangevinSplittingDynamicsMove(timestep=timestep,
                                                                                             collision_rate=5.0 / unit.picosecond,
                                                                                             n_steps=n_steps_per_move_application,
                                                                                             reassign_velocities=False,
                                                                                             n_restart_attempts=20,
                                                                                             splitting="V R R R O R R R V",
                                                                                             constraint_tolerance=1e-06),
                                               hybrid_factory=htf[phase], online_analysis_interval=setup_options['offline-freq'],
                                               online_analysis_minimum_iterations=10,flatness_criteria=setup_options['flatness-criteria'],
                                               gamma0=setup_options['gamma0'])
                hss[phase].setup(n_states=n_states, temperature=temperature,storage_file=reporter,lambda_protocol=lambda_protocol,endstates=endstates)
            elif setup_options['fe_type'] == 'repex':
                hss[phase] = HybridRepexSampler(mcmc_moves=mcmc.LangevinSplittingDynamicsMove(timestep=timestep,
                                                                                             collision_rate=5.0 / unit.picosecond,
                                                                                             n_steps=n_steps_per_move_application,
                                                                                             reassign_velocities=False,
                                                                                             n_restart_attempts=20,
                                                                                             splitting="V R R R O R R R V",
                                                                                             constraint_tolerance=1e-06),
                                                                                             hybrid_factory=htf[phase],online_analysis_interval=setup_options['offline-freq'])
                hss[phase].setup(n_states=n_states, temperature=temperature,storage_file=reporter,lambda_protocol=lambda_protocol,endstates=endstates)

        return {'topology_proposals': top_prop, 'hybrid_topology_factories': htf, 'hybrid_samplers': hss}

if __name__ == "__main__":
    _logger.info("Beginning Setup...")
    try:
       yaml_filename = sys.argv[1]
       _logger.info(f"Detected yaml file: {yaml_filename}")
    except IndexError as e:
        _logger.critical(f"You must specify the setup yaml file as an argument to the script.")

    _logger.info(f"Getting setup options from {yaml_filename}")
    setup_options = getSetupOptions(yaml_filename)
    if 'lambdas' in setup_options:
        if type(setup_options['lambdas']) == int:
            lambdas = {}
            for _direction in setup_options['direction']:
                lims = (0,1) if _direction == 'forward' else (1,0)
                lambdas[_direction] = np.linspace(lims[0], lims[1], setup_options['lambdas'])
        else:
            lambdas = setup_options['lambdas']
    else:
        lambdas = None

    if setup_options['run_type'] == 'anneal':
        _logger.info(f"skipping setup and annealing...")
        trajectory_prefix = setup_options['trajectory_prefix']
        trajectory_directory = setup_options['trajectory_directory']
        out_trajectory_prefix = setup_options['out_trajectory_prefix']
        for phase in setup_options['phases']:
            ne_fep_run = pickle.load(open(os.path.join(trajectory_directory, "%s_%s_fep.eq.pkl" % (trajectory_prefix, phase)), 'rb'))
            #implement the appropriate parallelism, otherwise the default from the previous incarnation of the ne_fep_run will be used.
            if setup_options['LSF']:
                _internal_parallelism = {'library': ('dask', 'LSF'), 'num_processes': setup_options['processes']}
            else:
                _internal_parallelism = None
            ne_fep_run.implement_parallelism(external_parallelism = None, internal_parallelism = _internal_parallelism)
            ne_fep_run.neq_integrator = setup_options['neq_integrator']
            ne_fep_run.LSF = setup_options['LSF']
            ne_fep_run.AIS(num_particles = setup_options['n_particles'],
                           protocols = lambdas,
                           num_integration_steps = setup_options['ncmc_num_integration_steps'],
                           return_timer = False,
                           rethermalize = setup_options['ncmc_rethermalize'])

            # try to write out the ne_fep object as a pickle
            try:
                with open(os.path.join(trajectory_directory, "%s_%s_fep.neq.pkl" % (out_trajectory_prefix, phase)), 'wb') as f:
                    pickle.dump(ne_fep_run, f)
                    print("pickle save successful; terminating.")

            except Exception as e:
                print(e)
                print("Unable to save run object as a pickle; saving as npy")
                np.save(os.path.join(trajectory_directory, "%s_%s_fep.neq.npy" % (out_trajectory_prefix, phase)), ne_fep_run)

    else:
        _logger.info(f"Running setup...")
        setup_dict = run_setup(setup_options)

        trajectory_prefix = setup_options['trajectory_prefix']
        trajectory_directory = setup_options['trajectory_directory']

        #write out topology proposals
        try:
            _logger.info(f"Writing topology proposal {trajectory_prefix}_topology_proposals.pkl to {trajectory_directory}...")
            with open(os.path.join(trajectory_directory, "%s_topology_proposals.pkl" % (trajectory_prefix)), 'wb') as f:
                pickle.dump(setup_dict['topology_proposals'], f)
        except Exception as e:
            print(e)
            _logger.info("Unable to save run object as a pickle; saving as npy")
            np.save(os.path.join(trajectory_directory, "%s_topology_proposals.npy" % (trajectory_prefix)), setup_dict['topology_proposals'])

        n_equilibration_iterations = setup_options['n_equilibration_iterations'] #set this to 1 for neq_fep
        _logger.info(f"Equilibration iterations: {n_equilibration_iterations}.")

        if setup_options['fe_type'] == 'neq':
            temperature = setup_options['temperature'] * unit.kelvin
            max_file_size = setup_options['max_file_size']

            ne_fep = setup_dict['ne_fep']
            for phase in setup_options['phases']:
                ne_fep_run = ne_fep[phase]
                hybrid_factory = ne_fep_run.factory

                top_proposal = setup_dict['topology_proposals'][f"{phase}_topology_proposal"]
                _forward_added_valence_energy = setup_dict['topology_proposals'][f"{phase}_added_valence_energy"]
                _reverse_subtracted_valence_energy = setup_dict['topology_proposals'][f"{phase}_subtracted_valence_energy"]

                zero_state_error, one_state_error = validate_endstate_energies(hybrid_factory._topology_proposal, hybrid_factory, _forward_added_valence_energy, _reverse_subtracted_valence_energy, beta = 1.0/(kB*temperature), ENERGY_THRESHOLD = ENERGY_THRESHOLD)
                _logger.info(f"\t\terror in zero state: {zero_state_error}")
                _logger.info(f"\t\terror in one state: {one_state_error}")

                print("activating client...")
                processes = setup_options['processes']
                adapt = setup_options['adapt']
                LSF = setup_options['LSF']

                if setup_options['run_type'] == None or setup_options['run_type'] == 'equilibrate':
                    print("equilibrating...")
                    # Now we have to pull the files
                    if setup_options['direction'] == None:
                        endstates = [0,1]
                    else:
                        endstates = [0] if setup_options['direction'] == 'forward' else [1]
                    #ne_fep_run.activate_client(LSF = LSF, processes = 2, adapt = adapt) #we only need 2 processes for equilibration
                    ne_fep_run.minimize_sampler_states()
                    ne_fep_run.equilibrate(n_equilibration_iterations = setup_options['n_equilibration_iterations'],
                                           n_steps_per_equilibration = setup_options['n_equilibrium_steps_per_iteration'],
                                           endstates = [0,1],
                                           max_size = setup_options['max_file_size'],
                                           decorrelate = True,
                                           timer = True,
                                           minimize = False)
                    #ne_fep_run.deactivate_client()
                    with open(os.path.join(trajectory_directory, "%s_%s_fep.eq.pkl" % (trajectory_prefix, phase)), 'wb') as f:
                        pickle.dump(ne_fep_run, f)



                if setup_options['run_type'] == None:
                    print("annealing...")
                    if 'lambdas' in setup_options:
                        if type(setup_options['lambdas']) == int:
                            lambdas = {}
                            for _direction in setup_options['direction']:
                                lims = (0,1) if _direction == 'forward' else (1,0)
                                lambdas[_direction] = np.linspace(lims[0], lims[1], setup_options['lambdas'])
                        else:
                            lambdas = setup_options['lambdas']
                    else:
                        lambdas = None
                    ne_fep_run = pickle.load(open(os.path.join(trajectory_directory, "%s_%s_fep.eq.pkl" % (trajectory_prefix, phase)), 'rb'))
                    ne_fep_run.AIS(num_particles = setup_options['n_particles'],
                                   protocols = lambdas,
                                   num_integration_steps = setup_options['ncmc_num_integration_steps'],
                                   return_timer = False,
                                   rethermalize = setup_options['ncmc_rethermalize'])


                    print("calculation complete; deactivating client")
                    #ne_fep_run.deactivate_client()

                    # try to write out the ne_fep object as a pickle
                    try:
                        with open(os.path.join(trajectory_directory, "%s_%s_fep.neq.pkl" % (trajectory_prefix, phase)), 'wb') as f:
                            pickle.dump(ne_fep_run, f)
                            print("pickle save successful; terminating.")

                    except Exception as e:
                        print(e)
                        print("Unable to save run object as a pickle; saving as npy")
                        np.save(os.path.join(trajectory_directory, "%s_%s_fep.neq.npy" % (trajectory_prefix, phase)), ne_fep_run)

        elif setup_options['fe_type'] == 'sams':
            _logger.info(f"Detecting sams as fe_type...")
            _logger.info(f"Writing hybrid factory {trajectory_prefix}hybrid_factory.npy to {trajectory_directory}...")
            np.save(os.path.join(trajectory_directory, trajectory_prefix + "hybrid_factory.npy"),
                    setup_dict['hybrid_topology_factories'])

            hss = setup_dict['hybrid_samplers']
            logZ = dict()
            free_energies = dict()
            _logger.info(f"Iterating through phases for sams...")
            for phase in setup_options['phases']:
                _logger.info(f'\tRunning {phase} phase...')
                hss_run = hss[phase]

                _logger.info(f"\t\tequilibrating...\n\n")
                hss_run.equilibrate(n_equilibration_iterations)
                _logger.info(f"\n\n")

                _logger.info(f"\t\textending simulation...\n\n")
                hss_run.extend(setup_options['n_cycles'])
                _logger.info(f"\n\n")

                logZ[phase] = hss_run._logZ[-1] - hss_run._logZ[0]
                free_energies[phase] = hss_run._last_mbar_f_k[-1] - hss_run._last_mbar_f_k[0]
                _logger.info(f"\t\tFinished phase {phase}")

            for phase in free_energies:
                print(f"Comparing ligand {setup_options['old_ligand_index']} to {setup_options['new_ligand_index']}")
                print(f"{phase} phase has a free energy of {free_energies[phase]}")

        elif setup_options['fe_type'] == 'repex':
            _logger.info(f"Detecting repex as fe_type...")
            _logger.info(f"Writing hybrid factory {trajectory_prefix}hybrid_factory.npy to {trajectory_directory}...")
            np.save(os.path.join(trajectory_directory, trajectory_prefix + "hybrid_factory.npy"),
                    setup_dict['hybrid_topology_factories'])

            hss = setup_dict['hybrid_samplers']
            _logger.info(f"Iterating through phases for repex...")
            for phase in setup_options['phases']:
                print(f'Running {phase} phase')
                hss_run = hss[phase]

                _logger.info(f"\t\tequilibrating...\n\n")
                hss_run.equilibrate(n_equilibration_iterations)
                _logger.info(f"\n\n")

                _logger.info(f"\t\textending simulation...\n\n")
                hss_run.extend(setup_options['n_cycles'])
                _logger.info(f"\n\n")

                _logger.info(f"\t\tFinished phase {phase}")<|MERGE_RESOLUTION|>--- conflicted
+++ resolved
@@ -53,7 +53,6 @@
     if 'protocol-type' not in setup_options:
         setup_options['protocol-type'] = 'default'
 
-<<<<<<< HEAD
     if 'small_molecule_forcefield' not in setup_options:
         setup_options['small_molecule_forcefield'] = 'gaff-2.11'
 
@@ -67,8 +66,6 @@
     if 'anneal_1,4s' not in setup_options:
         setup_options['anneal_1,4s'] = False
 
-=======
->>>>>>> 48b99b22
     if 'run_type' not in setup_options:
         _logger.info(f"\t\t\trun_type is not specified; default to None")
         setup_options['run_type'] = None
@@ -223,18 +220,11 @@
     if 'softcore_v2' not in setup_options:
         setup_options['softcore_v2'] = False
         _logger.info(f"\t'softcore_v2' not specified: default to 'False'")
-
-<<<<<<< HEAD
+ 
     _logger.info(f"\tCreating '{trajectory_directory}'...")
-    print(os.getcwd())
     assert (not os.path.exists(trajectory_directory)), f'Output trajectory directory "{trajectory_directory}" already exists. Refusing to overwrite'
     os.makedirs(trajectory_directory)
-=======
-    _logger.info(f"\ttrajectory_directory detected: {trajectory_directory}.  making dir...")
-    if setup_options['run_type'] != 'anneal':
-        assert (os.path.exists(trajectory_directory) == False), 'Output trajectory directory already exists. Refusing to overwrite'
-        os.makedirs(trajectory_directory)
->>>>>>> 48b99b22
+
 
     return setup_options
 
