--- conflicted
+++ resolved
@@ -282,12 +282,8 @@
                                                                  allowed_mutations=[(mutation_residue_id, proposed_residue)], # The residue ids allowed to mutate with the three-letter code allowed to change
                                                                  aggregate=True) # Always allow aggregation
 
-<<<<<<< HEAD
-            topology_proposal = point_mutation_engine.propose(sys, top)
+            topology_proposal = point_mutation_engine.propose(sys, top, extra_sidechain_map=extra_sidechain_map, demap_CBs=demap_CBs)
             topology_proposal.mutation_residue_id = mutation_residue_id
-=======
-            topology_proposal = point_mutation_engine.propose(sys, top, extra_sidechain_map=extra_sidechain_map, demap_CBs=demap_CBs)
->>>>>>> 64da9aa3
 
             # Fix naked charges in old and new systems
             old_topology_atom_map = {atom.index: atom.residue.name for atom in topology_proposal.old_topology.atoms()}
