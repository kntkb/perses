"""
Unit tests for NCMC switching engine.

"""

__author__ = 'John D. Chodera'

################################################################################
# IMPORTS
################################################################################
import copy
from simtk import openmm, unit
from simtk.openmm import app
import os, os.path
import sys, math
import numpy as np
from functools import partial
from pkg_resources import resource_filename
from perses.rjmc import geometry
from perses.rjmc.topology_proposal import SystemGenerator, TopologyProposal, SmallMoleculeSetProposalEngine
from openeye import oechem
if sys.version_info >= (3, 0):
    from io import StringIO
    from subprocess import getstatusoutput
else:
    from cStringIO import StringIO
    from commands import getstatusoutput
from openmmtools.constants import kB
from openmmtools import alchemy, states

################################################################################
# CONSTANTS
################################################################################

temperature = 300.0 * unit.kelvin
kT = kB * temperature
beta = 1.0/kT
ENERGY_THRESHOLD = 1e-1

################################################################################
# UTILITIES
################################################################################]

# TODO: Move some of these utility routines to openmoltools.

class NaNException(Exception):
    pass

def quantity_is_finite(quantity):
    """
    Check that elements in quantity are all finite.

    Parameters
    ----------
    quantity : simtk.unit.Quantity
        The quantity to check

    Returns
    -------
    is_finite : bool
        If quantity is finite, returns True; otherwise False.

    """
    if np.any( np.isnan( np.array(quantity / quantity.unit) ) ):
        return False
    return True

def compare_at_lambdas(context, functions):
    """
    Compare the energy components at all lambdas = 1 and 0.
    """

    #first, set all lambdas to 0
    for parm in functions.keys():
        context.setParameter(parm, 0.0)

    energy_components_0 = compute_potential_components(context)

    for parm in functions.keys():
        context.setParameter(parm, 1.0)

    energy_components_1 = compute_potential_components(context)

    print("-----------------------")
    print("Energy components at lambda=0")

    for i in range(len(energy_components_0)):
        name, value = energy_components_0[i]
        print("%s\t%s" % (name, str(value)))

    print("-----------------------")
    print("Energy components at lambda=1")

    for i in range(len(energy_components_1)):
        name, value = energy_components_1[i]
        print("%s\t%s" % (name, str(value)))

    print("------------------------")



def get_atoms_with_undefined_stereocenters(molecule, verbose=False):
    """
    Return list of atoms with undefined stereocenters.

    Parameters
    ----------
    molecule : openeye.oechem.OEMol
        The molecule to check.
    verbose : bool, optional, default=False
        If True, will print verbose output about undefined stereocenters.

    ----
    Add handling of chiral bonds:
    https://docs.eyesopen.com/toolkits/python/oechemtk/glossary.html#term-canonical-isomeric-smiles

    Returns
    -------
    atoms : list of openeye.oechem.OEAtom
        List of atoms with undefined stereochemistry.

    """
    from openeye.oechem import OEAtomStereo_Undefined, OEAtomStereo_Tetrahedral
    undefined_stereocenters = list()
    for atom in molecule.GetAtoms():
        chiral = atom.IsChiral()
        stereo = OEAtomStereo_Undefined
        if atom.HasStereoSpecified(OEAtomStereo_Tetrahedral):
            v = list()
            for nbr in atom.GetAtoms():
                v.append(nbr)
            stereo = atom.GetStereo(v, OEAtomStereo_Tetrahedral)

        if chiral and (stereo == OEAtomStereo_Undefined):
            undefined_stereocenters.append(atom)
            if verbose:
                print("Atom %d (%s) of molecule '%s' has undefined stereochemistry (chiral=%s, stereo=%s)." % (atom.GetIdx(), atom.GetName(), molecule.GetTitle(), str(chiral), str(stereo)))

    return undefined_stereocenters

def has_undefined_stereocenters(molecule, verbose=False):
    """
    Check if given molecule has undefined stereocenters.

    Parameters
    ----------
    molecule : openeye.oechem.OEMol
        The molecule to check.
    verbose : bool, optional, default=False
        If True, will print verbose output about undefined stereocenters.

    TODO
    ----
    Add handling of chiral bonds:
    https://docs.eyesopen.com/toolkits/python/oechemtk/glossary.html#term-canonical-isomeric-smiles

    Returns
    -------
    result : bool
        True if molecule has undefined stereocenters.

    Examples
    --------
    Enumerate undefined stereocenters
    >>> smiles = "[H][C@]1(NC[C@@H](CC1CO[C@H]2CC[C@@H](CC2)O)N)[H]"
    >>> from openeye.oechem import OEGraphMol, OESmilesToMol
    >>> molecule = OEGraphMol()
    >>> OESmilesToMol(molecule, smiles)
    >>> print has_undefined_stereocenters(smiles)
    True

    """
    #TODO move to utils
    atoms = get_atoms_with_undefined_stereocenters(molecule, verbose=verbose)
    if len(atoms) > 0:
        return True

    return False

def enumerate_undefined_stereocenters(molecule, verbose=False):
    """
    Check if given molecule has undefined stereocenters.

    Parameters
    ----------
    molecule : openeye.oechem.OEMol
        The molecule whose stereocenters are to be expanded.
    verbose : bool, optional, default=False
        If True, will print verbose output about undefined stereocenters.

    Returns
    -------
    molecules : list of OEMol
        The molecules with fully defined stereocenters.

    TODO
    ----
    Add handling of chiral bonds:
    https://docs.eyesopen.com/toolkits/python/oechemtk/glossary.html#term-canonical-isomeric-smiles

    Examples
    --------
    Enumerate undefined stereocenters
    >>> smiles = "[H][C@]1(NC[C@@H](CC1CO[C@H]2CC[C@@H](CC2)O)N)[H]"
    >>> from openeye.oechem import OEGraphMol, OESmilesToMol
    >>> molecule = OEGraphMol()
    >>> OESmilesToMol(molecule, smiles)
    >>> molecules = enumerate_undefined_stereocenters(smiles)
    >>> len(molecules)
    2

    """
    #TODO move to utils
    from openeye.oechem import OEAtomStereo_RightHanded, OEAtomStereo_LeftHanded, OEAtomStereo_Tetrahedral
    from itertools import product

    molecules = list()
    atoms = get_atoms_with_undefined_stereocenters(molecule, verbose=verbose)
    for stereocenters in product([OEAtomStereo_RightHanded, OEAtomStereo_LeftHanded], repeat=len(atoms)):
        for (index,atom) in enumerate(atoms):
            neighbors = list()
            for neighbor in atom.GetAtoms():
                neighbors.append(neighbor)
            atom.SetStereo(neighbors, OEAtomStereo_Tetrahedral, stereocenters[index])
        molecules.append(molecule.CreateCopy())

    return molecules

def test_sanitizeSMILES():
    """
    Test SMILES sanitization.
    """
    from perses.utils.smallmolecules import sanitizeSMILES
    smiles_list = ['CC', 'CCC', '[H][C@]1(NC[C@@H](CC1CO[C@H]2CC[C@@H](CC2)O)N)[H]']

    sanitized_smiles_list = sanitizeSMILES(smiles_list, mode='drop')
    if len(sanitized_smiles_list) != 2:
        raise Exception("Molecules with undefined stereochemistry are not being properly dropped (size=%d)." % len(sanitized_smiles_list))

    sanitized_smiles_list = sanitizeSMILES(smiles_list, mode='expand')
    if len(sanitized_smiles_list) != 4:
        raise Exception("Molecules with undefined stereochemistry are not being properly expanded (size=%d)." % len(sanitized_smiles_list))

    # Check that all molecules can be round-tripped.
    from openeye.oechem import OEGraphMol, OESmilesToMol, OECreateIsoSmiString
    for smiles in sanitized_smiles_list:
        molecule = OEGraphMol()
        OESmilesToMol(molecule, smiles)
        isosmiles = OECreateIsoSmiString(molecule)
        if (smiles != isosmiles):
            raise Exception("Molecule '%s' was not properly round-tripped (result was '%s')" % (smiles, isosmiles))

def compute_potential(system, positions, platform=None):
    """
    Compute potential energy, raising an exception if it is not finite.

    Parameters
    ----------
    system : simtk.openmm.System
        The system object to check.
    positions : simtk.unit.Quantity of size (natoms,3) with units compatible with nanometers
        The positions to check.
    platform : simtk.openmm.Platform, optional, default=none
        If specified, this platform will be used.

    """
    integrator = openmm.VerletIntegrator(1.0 * unit.femtoseconds)
    if platform is not None:
        context = openmm.Context(system, integrator, platform)
    else:
        context = openmm.Context(system, integrator)
    context.setPositions(positions)
    context.applyConstraints(integrator.getConstraintTolerance())
    potential = context.getState(getEnergy=True).getPotentialEnergy()
    del context, integrator
    if np.isnan(potential / unit.kilocalories_per_mole):
        raise NaNException("Potential energy is NaN")
    return potential

def compute_potential_components(context):
    """
    Compute potential energy, raising an exception if it is not finite.

    Parameters
    ----------
    context : simtk.openmm.Context
        The context from which to extract, System, parameters, and positions.

    """
    # Make a deep copy of the system.
    import copy
    system = context.getSystem()
    system = copy.deepcopy(system)
    # Get positions.
    positions = context.getState(getPositions=True).getPositions(asNumpy=True)
    # Get Parameters
    parameters = context.getParameters()
    # Segregate forces.
    for index in range(system.getNumForces()):
        force = system.getForce(index)
        force.setForceGroup(index)
    # Create new Context.
    integrator = openmm.VerletIntegrator(1.0 * unit.femtoseconds)
    platform = openmm.Platform.getPlatformByName('Reference')
    context = openmm.Context(system, integrator, platform)
    context.setPositions(positions)
    for (parameter, value) in parameters.items():
        context.setParameter(parameter, value)
    energy_components = list()
    for index in range(system.getNumForces()):
        force = system.getForce(index)
        forcename = force.__class__.__name__
        groups = 1<<index
        potential = context.getState(getEnergy=True, groups=groups).getPotentialEnergy()
        energy_components.append((forcename, potential))
    del context, integrator
    return energy_components

def check_system(system):
    """
    Check OpenMM System object for pathologies, like duplicate atoms in torsions.

    Parameters
    ----------
    system : simtk.openmm.System

    """
    forces = { system.getForce(index).__class__.__name__ : system.getForce(index) for index in range(system.getNumForces()) }
    force = forces['PeriodicTorsionForce']
    for index in range(force.getNumTorsions()):
        [i, j, k, l, periodicity, phase, barrier] = force.getTorsionParameters(index)
        if len(set([i,j,k,l])) < 4:
            msg  = 'Torsion index %d of self._topology_proposal.new_system has duplicate atoms: %d %d %d %d\n' % (index,i,j,k,l)
            msg += 'Serialzed system to system.xml for inspection.\n'
            raise Exception(msg)
    from simtk.openmm import XmlSerializer
    serialized_system = XmlSerializer.serialize(system)
    outfile = open('system.xml', 'w')
    outfile.write(serialized_system)
    outfile.close()

def generate_endpoint_thermodynamic_states(system: openmm.System, topology_proposal: TopologyProposal):
    """
    Generate endpoint thermodynamic states for the system

    Parameters
    ----------
    system : openmm.System
        System object corresponding to thermodynamic state
    topology_proposal : perses.rjmc.topology_proposal.TopologyProposal
        TopologyProposal representing transformation

    Returns
    -------
    nonalchemical_zero_thermodynamic_state : ThermodynamicState
        Nonalchemical thermodynamic state for lambda zero endpoint
    nonalchemical_one_thermodynamic_state : ThermodynamicState
        Nonalchemical thermodynamic state for lambda one endpoint
    lambda_zero_thermodynamic_state : ThermodynamicState
        Alchemical (hybrid) thermodynamic state for lambda zero
    lambda_one_thermodynamic_State : ThermodynamicState
        Alchemical (hybrid) thermodynamic state for lambda one
    """
    #create the thermodynamic state
    from perses.annihilation.lambda_protocol import RelativeAlchemicalState

    lambda_zero_alchemical_state = RelativeAlchemicalState.from_system(system)
    lambda_one_alchemical_state = copy.deepcopy(lambda_zero_alchemical_state)

    #ensure their states are set appropriately
    lambda_zero_alchemical_state.set_alchemical_parameters(0.0)
    lambda_one_alchemical_state.set_alchemical_parameters(1.0)

    check_system(system)

    #create the base thermodynamic state with the hybrid system
    thermodynamic_state = states.ThermodynamicState(system, temperature=temperature)

    #Create thermodynamic states for the nonalchemical endpoints
    nonalchemical_zero_thermodynamic_state = states.ThermodynamicState(topology_proposal.old_system, temperature=temperature)
    nonalchemical_one_thermodynamic_state = states.ThermodynamicState(topology_proposal.new_system, temperature=temperature)

    #Now create the compound states with different alchemical states
    lambda_zero_thermodynamic_state = states.CompoundThermodynamicState(thermodynamic_state, composable_states=[lambda_zero_alchemical_state])
    lambda_one_thermodynamic_state = states.CompoundThermodynamicState(thermodynamic_state, composable_states=[lambda_one_alchemical_state])

    return nonalchemical_zero_thermodynamic_state, nonalchemical_one_thermodynamic_state, lambda_zero_thermodynamic_state, lambda_one_thermodynamic_state


def generate_vacuum_topology_proposal(current_mol_name="benzene", proposed_mol_name="toluene", forcefield_kwargs=None, system_generator_kwargs=None):
    """
    Generate a test vacuum topology proposal, current positions, and new positions triplet from two IUPAC molecule names.

    Constraints are added to the system by default. To override this, set ``forcefield_kwargs = None``.

    Parameters
    ----------
    current_mol_name : str, optional
        name of the first molecule
    proposed_mol_name : str, optional
        name of the second molecule
    forcefield_kwargs : dict, optional, default=None
        Additional arguments to ForceField in addition to
        'removeCMMotion': False, 'nonbondedMethod': app.NoCutoff
    system_generator_kwargs : dict, optional, default=None
        Dict passed onto SystemGenerator

    Returns
    -------
    topology_proposal : perses.rjmc.topology_proposal
        The topology proposal representing the transformation
    current_positions : np.array, unit-bearing
        The positions of the initial system
    new_positions : np.array, unit-bearing
        The positions of the new system
    """

    from perses.utils.openeye import extractPositionsFromOEMol
    from openmoltools.openeye import iupac_to_oemol, generate_conformers
    from perses.utils.data import get_data_filename
    from perses.utils.smallmolecules import render_atom_mapping

    gaff_filename = get_data_filename('data/gaff.xml')
    default_forcefield_kwargs = {'removeCMMotion': False, 'nonbondedMethod': app.NoCutoff, 'constraints' : app.HBonds}
    forcefield_kwargs = default_forcefield_kwargs.update(forcefield_kwargs) if (forcefield_kwargs is not None) else default_forcefield_kwargs
    system_generator_kwargs = system_generator_kwargs if (system_generator_kwargs is not None) else dict()
    system_generator = SystemGenerator([gaff_filename, 'amber99sbildn.xml', 'tip3p.xml'],
        forcefield_kwargs=forcefield_kwargs,
        **system_generator_kwargs)

    old_oemol = iupac_to_oemol(current_mol_name)
<<<<<<< HEAD
    old_oemol = generate_conformers(old_oemol,max_confs=1)
=======
    old_oemol = generate_conformers(old_oemol, max_confs = 1)
>>>>>>> ef363abc
    from openmoltools.forcefield_generators import generateTopologyFromOEMol
    old_topology = generateTopologyFromOEMol(old_oemol)
    old_positions = extractPositionsFromOEMol(old_oemol)
    old_smiles = oechem.OEMolToSmiles(old_oemol)
    old_system = system_generator.build_system(old_topology)

    new_oemol = iupac_to_oemol(proposed_mol_name)
<<<<<<< HEAD
    new_oemol = generate_conformers(new_oemol,max_confs=1)
=======
    new_oemol = generate_conformers(new_oemol, max_confs = 1)
>>>>>>> ef363abc
    new_smiles = oechem.OEMolToSmiles(new_oemol)

    geometry_engine = geometry.FFAllAngleGeometryEngine()
    proposal_engine = SmallMoleculeSetProposalEngine(
        [old_smiles, new_smiles], system_generator, residue_name=current_mol_name)

    #generate topology proposal
    topology_proposal = proposal_engine.propose(old_system, old_topology, current_mol=old_oemol, proposed_mol=new_oemol)

    # show atom mapping
    filename = str(current_mol_name)+str(proposed_mol_name)+'.pdf'
    render_atom_mapping(filename, old_oemol, new_oemol, topology_proposal.new_to_old_atom_map)

    #generate new positions with geometry engine
    new_positions, _ = geometry_engine.propose(topology_proposal, old_positions, beta)

    # DEBUG: Zero out bonds and angles for one system
    #print('Zeroing bonds of old system')
    #for force in topology_proposal.old_system.getForces():
    #    if force.__class__.__name__ == 'HarmonicAngleForce':
    #        for index in range(force.getNumAngles()):
    #            p1, p2, p3, angle, K = force.getAngleParameters(index)
    #            K *= 0.0
    #            force.setAngleParameters(index, p1, p2, p3, angle, K)
    #    if False and force.__class__.__name__ == 'HarmonicBondForce':
    #        for index in range(force.getNumBonds()):
    #            p1, p2, r0, K = force.getBondParameters(index)
    #            K *= 0.0
    #            force.setBondParameters(index, p1, p2, r0, K)

    # DEBUG : Box vectors
    #box_vectors = np.eye(3) * 100 * unit.nanometers
    #topology_proposal.old_system.setDefaultPeriodicBoxVectors(box_vectors[0,:], box_vectors[1,:], box_vectors[2,:])
    #topology_proposal.new_system.setDefaultPeriodicBoxVectors(box_vectors[0,:], box_vectors[1,:], box_vectors[2,:])

    return topology_proposal, old_positions, new_positions

def generate_solvated_hybrid_test_topology(current_mol_name="naphthalene", proposed_mol_name="benzene", propose_geometry = True):
    """
    Generate a test solvated topology proposal, current positions, and new positions triplet
    from two IUPAC molecule names.

    Parameters
    ----------
    current_mol_name : str, optional
        name of the first molecule
    proposed_mol_name : str, optional
        name of the second molecule
    propose_geometry : bool, default True
        whether to propose the geometry proposal

    Returns
    -------
    topology_proposal : perses.rjmc.topology_proposal
        The topology proposal representing the transformation
    current_positions : np.array, unit-bearing
        The positions of the initial system
    new_positions : np.array, unit-bearing
        The positions of the new system
    """
    import simtk.openmm.app as app
    from openmoltools import forcefield_generators

    from perses.utils.openeye import createSystemFromIUPAC
    from openmoltools.openeye import iupac_to_oemol, generate_conformers
    from perses.utils.data import get_data_filename

    current_mol, unsolv_old_system, pos_old, top_old = createSystemFromIUPAC(current_mol_name)
    proposed_mol = iupac_to_oemol(proposed_mol_name)
    proposed_mol = generate_conformers(proposed_mol,max_confs=1)

    initial_smiles = oechem.OEMolToSmiles(current_mol)
    final_smiles = oechem.OEMolToSmiles(proposed_mol)

    gaff_xml_filename = get_data_filename("data/gaff.xml")
    forcefield = app.ForceField(gaff_xml_filename, 'tip3p.xml')
    forcefield.registerTemplateGenerator(forcefield_generators.gaffTemplateGenerator)

    modeller = app.Modeller(top_old, pos_old)
    modeller.addSolvent(forcefield, model='tip3p', padding=9.0*unit.angstrom)
    solvated_topology = modeller.getTopology()
    solvated_positions = modeller.getPositions()
    solvated_positions = unit.quantity.Quantity(value = np.array([list(atom_pos) for atom_pos in solvated_positions.value_in_unit_system(unit.md_unit_system)]), unit = unit.nanometers)
    solvated_system = forcefield.createSystem(solvated_topology, nonbondedMethod=app.PME, removeCMMotion=False)
    barostat = openmm.MonteCarloBarostat(1.0*unit.atmosphere, temperature, 50)

    solvated_system.addForce(barostat)

    gaff_filename = get_data_filename('data/gaff.xml')

    system_generator = SystemGenerator([gaff_filename, 'amber99sbildn.xml', 'tip3p.xml'], barostat=barostat, forcefield_kwargs={'removeCMMotion': False, 'nonbondedMethod': app.PME})
    geometry_engine = geometry.FFAllAngleGeometryEngine()
    proposal_engine = SmallMoleculeSetProposalEngine(
        [initial_smiles, final_smiles], system_generator, residue_name=current_mol_name)

    #generate topology proposal
    topology_proposal = proposal_engine.propose(solvated_system, solvated_topology)

    if not propose_geometry:
        return topology_proposal, solvated_positions, None

    #generate new positions with geometry engine
    new_positions, _ = geometry_engine.propose(topology_proposal, solvated_positions, beta)
    return topology_proposal, solvated_positions, new_positions

def generate_vacuum_hostguest_proposal(current_mol_name="B2", proposed_mol_name="MOL"):
    """
    Generate a test vacuum topology proposal, current positions, and new positions triplet
    from two IUPAC molecule names.

    Parameters
    ----------
    current_mol_name : str, optional
        name of the first molecule
    proposed_mol_name : str, optional
        name of the second molecule

    Returns
    -------
    topology_proposal : perses.rjmc.topology_proposal
        The topology proposal representing the transformation
    current_positions : np.array, unit-bearing
        The positions of the initial system
    new_positions : np.array, unit-bearing
        The positions of the new system
    """
    from openmoltools import forcefield_generators
    from openmmtools import testsystems

    from openmoltools.openeye import smiles_to_oemol, generate_conformers
    from perses.utils.data import get_data_filename

    host_guest = testsystems.HostGuestVacuum()
    unsolv_old_system, old_positions, top_old = host_guest.system, host_guest.positions, host_guest.topology

    ligand_topology = [res for res in top_old.residues()]
    current_mol = forcefield_generators.generateOEMolFromTopologyResidue(ligand_topology[1]) # guest is second residue in topology
    proposed_mol = smiles_to_oemol('C1CC2(CCC1(CC2)C)C')
    proposed_mol = generate_conformers(proposed_mol,max_confs=1)

    initial_smiles = oechem.OEMolToSmiles(current_mol)
    final_smiles = oechem.OEMolToSmiles(proposed_mol)

    gaff_xml_filename = get_data_filename("data/gaff.xml")
    forcefield = app.ForceField(gaff_xml_filename, 'tip3p.xml')
    forcefield.registerTemplateGenerator(forcefield_generators.gaffTemplateGenerator)

    solvated_system = forcefield.createSystem(top_old, removeCMMotion=False)

    gaff_filename = get_data_filename('data/gaff.xml')
    system_generator = SystemGenerator([gaff_filename, 'amber99sbildn.xml', 'tip3p.xml'], forcefield_kwargs={'removeCMMotion': False, 'nonbondedMethod': app.NoCutoff})
    geometry_engine = geometry.FFAllAngleGeometryEngine()
    proposal_engine = SmallMoleculeSetProposalEngine(
        [initial_smiles, final_smiles], system_generator, residue_name=current_mol_name)

    #generate topology proposal
    topology_proposal = proposal_engine.propose(solvated_system, top_old, current_mol=current_mol, proposed_mol=proposed_mol)

    #generate new positions with geometry engine
    new_positions, _ = geometry_engine.propose(topology_proposal, old_positions, beta)

    return topology_proposal, old_positions, new_positions

def validate_endstate_energies(topology_proposal, htf, added_energy, subtracted_energy, beta = 1.0/kT, ENERGY_THRESHOLD = 1e-1):
    """
    Function to validate that the difference between the nonalchemical versus alchemical state at lambda = 0,1 is
    equal to the difference in valence energy (forward and reverse).

    Parameters
    ----------
    topology_proposal : perses.topology_proposal.TopologyProposal object
        top_proposal for relevant transformation
    htf : perses.new_relative.HybridTopologyFactory object
        hybrid top factory for setting alchemical hybrid states
    added_energy : float
        reduced added valence energy
    subtracted_energy: float
        reduced subtracted valence energy

    Returns
    -------
    zero_state_energy_difference : float
        reduced potential difference of the nonalchemical and alchemical lambda = 0 state (corrected for valence energy).
    one_state_energy_difference : float
        reduced potential difference of the nonalchemical and alchemical lambda = 1 state (corrected for valence energy).
    """
    import copy

    #create copies of old/new systems and set the dispersion correction
    top_proposal = copy.deepcopy(topology_proposal)
    top_proposal._old_system.getForce(3).setUseDispersionCorrection(False)
    top_proposal._new_system.getForce(3).setUseDispersionCorrection(False)

    #create copy of hybrid system, define old and new positions, and turn off dispersion correction
    hybrid_system = copy.deepcopy(htf.hybrid_system)
    hybrid_system_n_forces = hybrid_system.getNumForces()
    for force_index in range(hybrid_system_n_forces):
        forcename = hybrid_system.getForce(force_index).__class__.__name__
        if forcename == 'NonbondedForce':
            hybrid_system.getForce(force_index).setUseDispersionCorrection(False)

    old_positions, new_positions = htf._old_positions, htf._new_positions

    #generate endpoint thermostates
    nonalch_zero, nonalch_one, alch_zero, alch_one = generate_endpoint_thermodynamic_states(hybrid_system, top_proposal)

    # compute reduced energies
    #for the nonalchemical systems...
    attrib_list = [(nonalch_zero, old_positions, top_proposal._old_system.getDefaultPeriodicBoxVectors()),
                    (alch_zero, htf._hybrid_positions, hybrid_system.getDefaultPeriodicBoxVectors()),
                    (alch_one, htf._hybrid_positions, hybrid_system.getDefaultPeriodicBoxVectors()),
                    (nonalch_one, new_positions, top_proposal._new_system.getDefaultPeriodicBoxVectors())]

    rp_list = []
    platform = openmm.Platform.getPlatformByName('Reference')
    for (state, pos, box_vectors) in attrib_list:
        #print("\t\t\t{}".format(state))
        integrator = openmm.VerletIntegrator(1.0 * unit.femtoseconds)
        context = state.create_context(integrator, platform)
        samplerstate = states.SamplerState(positions = pos, box_vectors = box_vectors)
        samplerstate.apply_to_context(context)
        rp = state.reduced_potential(context)
        rp_list.append(rp)
        energy_comps = compute_potential_components(context)
        for name, force in energy_comps:
           print("\t\t\t{}: {}".format(name, force))
        print(f'added forces:{sum([energy*beta for name, energy in energy_comps])}')
        print(f'rp: {rp}')
        del context, integrator

    #print(f"added_energy: {added_energy}; subtracted_energy: {subtracted_energy}")
    nonalch_zero_rp, alch_zero_rp, alch_one_rp, nonalch_one_rp = rp_list[0], rp_list[1], rp_list[2], rp_list[3]
    assert abs(nonalch_zero_rp - alch_zero_rp + added_energy) < ENERGY_THRESHOLD, f"The zero state alchemical and nonalchemical energy absolute difference {abs(nonalch_zero_rp - alch_zero_rp + added_energy)} is greater than the threshold of {ENERGY_THRESHOLD}."
    assert abs(nonalch_one_rp - alch_one_rp + subtracted_energy) < ENERGY_THRESHOLD, f"The one state alchemical and nonalchemical energy absolute difference {abs(nonalch_one_rp - alch_one_rp + subtracted_energy)} is greater than the threshold of {ENERGY_THRESHOLD}."


    return abs(nonalch_zero_rp - alch_zero_rp + added_energy), abs(nonalch_one_rp - alch_one_rp + subtracted_energy)<|MERGE_RESOLUTION|>--- conflicted
+++ resolved
@@ -429,11 +429,7 @@
         **system_generator_kwargs)
 
     old_oemol = iupac_to_oemol(current_mol_name)
-<<<<<<< HEAD
     old_oemol = generate_conformers(old_oemol,max_confs=1)
-=======
-    old_oemol = generate_conformers(old_oemol, max_confs = 1)
->>>>>>> ef363abc
     from openmoltools.forcefield_generators import generateTopologyFromOEMol
     old_topology = generateTopologyFromOEMol(old_oemol)
     old_positions = extractPositionsFromOEMol(old_oemol)
@@ -441,11 +437,8 @@
     old_system = system_generator.build_system(old_topology)
 
     new_oemol = iupac_to_oemol(proposed_mol_name)
-<<<<<<< HEAD
     new_oemol = generate_conformers(new_oemol,max_confs=1)
-=======
-    new_oemol = generate_conformers(new_oemol, max_confs = 1)
->>>>>>> ef363abc
+
     new_smiles = oechem.OEMolToSmiles(new_oemol)
 
     geometry_engine = geometry.FFAllAngleGeometryEngine()
