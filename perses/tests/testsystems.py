--- conflicted
+++ resolved
@@ -1717,13 +1717,7 @@
 
         # skipping molecules with undefined stereocenters
         d_smiles_to_oemol = {}
-<<<<<<< HEAD
-        for i, smiles in enumerate(molecules):
-            try:
-                d_smiles_to_oemol[smiles] = smiles_to_oemol(smiles, "MOL_%d" % i)
-            except Warning:
-                print(f'Molecle {i}, failed due to unspecified stereochemistry: {smiles}')
-=======
+
         good_molecules = []
         for i, smiles in enumerate(molecules):
             mol = smiles_to_oemol(smiles, f"MOL_{i}")
@@ -1733,7 +1727,6 @@
                 d_smiles_to_oemol[smiles] = mol
                 good_molecules.append(smiles)
 
->>>>>>> a98c4512
         # ffxml, failed_molecule_list = generateForceFieldFromMolecules(list(d_smiles_to_oemol.values()), ignoreFailures=True)
         #
         # f = open('clinical-kinase-inhibitors.xml', 'w')
@@ -1745,11 +1738,7 @@
         # forcefield.loadFile(StringIO(ffxml))
 
         # Create molecule in vacuum.
-<<<<<<< HEAD
-        smiles = d_smiles_to_oemol.keys()[0] # getting the first smiles that works 
-=======
         smiles = good_molecules[0] # getting the first smiles that works
->>>>>>> a98c4512
         print("smiles: ", smiles)
         molecule = smiles_to_oemol(smiles)
 
