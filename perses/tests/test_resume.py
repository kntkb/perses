--- conflicted
+++ resolved
@@ -21,11 +21,8 @@
 from perses.app.setup_relative_calculation import run
 from perses.app.relative_setup import RelativeFEPSetup
 from perses.samplers.multistate import HybridRepexSampler
-<<<<<<< HEAD
 from perses.utils.tools import retry
-=======
 from perses.tests.utils import enter_temp_directory
->>>>>>> 7a05c884
 
 
 @pytest.mark.gpu_ci
@@ -242,7 +239,7 @@
 @pytest.mark.gpu_ci
 def test_resume_protein_mutation_no_checkpoint(tmp_path):
 
-<<<<<<< HEAD
+
     os.chdir(tmp_path)
 
     pdb_filename = resource_filename("perses", "data/ala_vacuum.pdb")
@@ -362,64 +359,4 @@
         with pytest.raises(OpenMMException):
             run("test.yml")
         # Check to see if we tired running the function 5 times
-        assert mocked.call_count == 5
-=======
-    with enter_temp_directory() as tmp_path:
-        os.chdir(tmp_path)
-
-        pdb_filename = resource_filename("perses", "data/ala_vacuum.pdb")
-
-        solvent_delivery = PointMutationExecutor(
-            pdb_filename,
-            "1",
-            "2",
-            "ASP",
-            flatten_torsions=True,
-            flatten_exceptions=True,
-            conduct_endstate_validation=False,
-            barostat=None,
-            phase="vacuum",
-            periodic_forcefield_kwargs=None,
-            nonperiodic_forcefield_kwargs={"nonbondedMethod": app.NoCutoff},
-        )
-        htf = solvent_delivery.get_apo_htf()
-
-        # Build the hybrid repex samplers
-        _logger = logging.getLogger()
-        _logger.setLevel(logging.DEBUG)
-        selection = "not water"
-        checkpoint_interval = 5
-        n_states = 3
-        n_cycles = 10
-        lambda_protocol = LambdaProtocol(functions="default")
-        reporter_file = os.path.join(tmp_path, "cdk2_solvent.nc")
-        reporter = MultiStateReporter(
-            reporter_file,
-            analysis_particle_indices=htf.hybrid_topology.select(selection),
-            checkpoint_interval=checkpoint_interval,
-        )
-        hss = HybridRepexSampler(
-            mcmc_moves=mcmc.LangevinSplittingDynamicsMove(
-                timestep=4.0 * unit.femtoseconds,
-                collision_rate=5.0 / unit.picosecond,
-                n_steps=250,
-                reassign_velocities=False,
-                n_restart_attempts=20,
-                splitting="V R R R O R R R V",
-                constraint_tolerance=1e-06,
-            ),
-            hybrid_factory=htf,
-            online_analysis_interval=10,
-        )
-        hss.setup(
-            n_states=n_states,
-            temperature=300 * unit.kelvin,
-            storage_file=reporter,
-            lambda_protocol=lambda_protocol,
-        )
-
-        hss.extend(n_cycles)
-        hss.extend(5)
-
-        assert hss.iteration == 15
->>>>>>> 7a05c884
+        assert mocked.call_count == 5